--- conflicted
+++ resolved
@@ -622,13 +622,10 @@
         for name, value in self.constants.items():
             setattr(mod, name, value)
 
-<<<<<<< HEAD
         log.debug(f"Output code written to: {mod.__file__}")
         log.debug(OutputCodeLogRec(code))
-=======
         if config.benchmark_kernel:
             print(f"Compiled module path: {mod.__file__}", file=sys.stderr)
->>>>>>> ebaf9af7
         V.debug.output_code(mod.__file__)
         V.debug.rename(os.path.splitext(mod.__file__)[0] + ".debug")
         return mod
