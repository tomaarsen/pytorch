import _collections_abc
import _weakrefset
import abc
import collections
import contextlib
import copy
import copyreg
import dataclasses
import enum
import functools
import glob
import importlib
import inspect
import linecache
import logging
import multiprocessing
import operator
import os
import posixpath
import random
import re
import selectors
import signal
import tempfile
import threading
import tokenize
import traceback
import types
import typing
import unittest
import weakref

import torch
import torch._inductor.test_operators
<<<<<<< HEAD
import torch.nn.parallel.scatter_gather
=======
import torch.distributed
>>>>>>> 735d9fc4
import torch.utils._content_store

from . import comptime, config, external_utils

"""
A note on skipfiles:

Dynamo consults this file to determine whether code should be compiled or skipped.

A skip applies at the frame boundary, meaning dynamo either triggers a graph break
at the beginning of the frame or attempts to trace the whole frame.  When skipping
a frame, recursively called frames are still traced by dynamo unless also skipped.

Skipfiles (skipped at the file level instead of function level) still apply on a
frame-by-frame boundary as dynamo traces, but apply to all functions in that file.

@skip is a helper decorator that can be applied to your function to cause it to be
included here.
"""


def _strip_init_py(s):
    return re.sub(r"__init__.py$", "", s)


def _module_dir(m: types.ModuleType):
    return _strip_init_py(m.__file__)


SKIP_DIRS = [
    # torch.*
    _module_dir(torch),
    # torchdynamo.*
    os.path.dirname(__file__) + "/",
    "<frozen importlib",
    "<__array_function__ internals>",
] + [
    # skip some standard libs
    _module_dir(m)
    for m in (
        abc,
        collections,
        contextlib,
        copy,
        copyreg,
        dataclasses,
        enum,
        functools,
        importlib,
        inspect,
        linecache,
        logging,
        multiprocessing,
        operator,
        os,
        posixpath,
        random,
        re,
        selectors,
        signal,
        tempfile,
        threading,
        tokenize,
        traceback,
        types,
        typing,
        unittest,
        weakref,
        _collections_abc,
        _weakrefset,
    )
]

FILENAME_ALLOWLIST = {
    torch.nn.Sequential.__init__.__code__.co_filename,
    torch.set_rng_state.__code__.co_filename,
    torch._inductor.test_operators.__file__,
    torch.utils._content_store.__file__,
    # These are dynamo files!
    external_utils.__file__,
    comptime.__file__,  # Want to inline these helpers
}

if torch.distributed.is_available():
    # Inline the checkpoint code from distributed
    import torch.distributed.algorithms._checkpoint.checkpoint_wrapper

    FILENAME_ALLOWLIST |= {
        torch.distributed.algorithms._checkpoint.checkpoint_wrapper.__file__
    }

# Include optimizer code for tracing
FILENAME_ALLOWLIST |= {
    inspect.getfile(obj)
    for obj in torch.optim.__dict__.values()
    if inspect.isclass(obj)
}
FILENAME_ALLOWLIST |= {torch.optim._functional.__file__}
FILENAME_ALLOWLIST |= {torch.utils._foreach_utils.__file__}

if torch.distributed.is_available():
    import torch.distributed.fsdp
    import torch.distributed.utils

    FILENAME_ALLOWLIST |= {
        inspect.getfile(obj)
        for obj in torch.distributed.fsdp.__dict__.values()
        if inspect.isclass(obj)
    }

    FILENAME_ALLOWLIST |= {
        inspect.getfile(obj)
        for obj in torch.distributed.fsdp._runtime_utils.__dict__.values()
        if inspect.isfunction(obj)
    }

    FILENAME_ALLOWLIST |= {
        inspect.getfile(obj)
        for obj in torch.distributed.fsdp._utils.__dict__.values()
        if inspect.isclass(obj) or inspect.isfunction(obj)
    }

    FILENAME_ALLOWLIST |= {
        inspect.getfile(obj)
        for obj in torch.distributed.fsdp._exec_order_utils.__dict__.values()
        if inspect.isclass(obj)
    }

    FILENAME_ALLOWLIST |= {
        inspect.getfile(obj)
        for obj in torch.nn.parallel.scatter_gather.__dict__.values()
        if inspect.isclass(obj)
    }

    FILENAME_ALLOWLIST |= {
        inspect.getfile(obj)
        for obj in torch.distributed.utils.__dict__.values()
        if inspect.isclass(obj) or inspect.isfunction(obj)
    }

    FILENAME_ALLOWLIST |= {
        inspect.getfile(obj)
        for obj in torch.distributed._composable_state.__dict__.values()
        if inspect.isclass(obj) or inspect.isfunction(obj)
    }

    FILENAME_ALLOWLIST |= {
        inspect.getfile(obj)
        for obj in torch.distributed.fsdp._fsdp_extensions.__dict__.values()
        if inspect.isclass(obj)
    }

    FILENAME_ALLOWLIST |= {
        inspect.getfile(obj)
        for obj in torch.distributed.fsdp._traversal_utils.__dict__.values()
        if inspect.isclass(obj) or inspect.isfunction(obj)
    }

    FILENAME_ALLOWLIST |= {
        inspect.getfile(obj)
        for obj in torch.distributed._composable.contract.__dict__.values()
        if inspect.isclass(obj) or inspect.isfunction(obj)
    }

    FILENAME_ALLOWLIST |= {
        inspect.getfile(torch.distributed.distributed_c10d.all_gather_into_tensor)
    }

    FILENAME_ALLOWLIST |= {
        inspect.getfile(torch.distributed.distributed_c10d.all_gather)
    }

# Do trace through match and replace patterns used in PT2E QAT
# Note: These patterns are comprised of torch ops and for internal use only.
# They are exported to aten graphs before being passed to the FX subgraph rewriter.
# TODO: find a better way to express this path without having to import
# `torch.ao.quantization._pt2e`, which interferes with memory profiling
FILENAME_ALLOWLIST |= {
    _module_dir(torch) + "ao/quantization/_pt2e/qat_utils.py",
    _module_dir(torch) + "ao/quantization/_pt2e/quantizer/qnnpack_quantizer.py",
}

# TODO (zhxchen17) Make exportdb importable here.
FILENAME_ALLOWLIST |= set(
    glob.glob(_module_dir(torch) + "_export/db/examples/*.py"),
)

# torch.func.grad: need to allow this file to be able to look at `grad_impl`
FILENAME_ALLOWLIST |= {
    _module_dir(torch) + "_functorch/apis.py",
}

SKIP_DIRS_RE = None

is_fbcode = importlib.import_module("torch._inductor.config").is_fbcode()
# Skip fbcode paths(including torch.package paths) containing
# one of the following strings.
FBCODE_SKIP_DIRS = {
    "torchrec/distributed",
    "torchrec/fb/distributed",
    "caffe2/torch/fb/sparsenn/pooled_embeddings_modules.py",
}
FBCODE_SKIP_DIRS_RE = re.compile(f".*({'|'.join(map(re.escape, FBCODE_SKIP_DIRS))})")


def _recompile_re():
    global SKIP_DIRS_RE
    SKIP_DIRS_RE = re.compile(f"^({'|'.join(map(re.escape, SKIP_DIRS))})")


def add(import_name: str):
    if isinstance(import_name, types.ModuleType):
        return add(import_name.__name__)
    assert isinstance(import_name, str)
    module_spec = importlib.util.find_spec(import_name)
    if not module_spec:
        return
    origin = module_spec.origin
    if origin is None:
        return
    global SKIP_DIRS_RE
    SKIP_DIRS.append(_strip_init_py(origin))
    _recompile_re()


def check(filename, allow_torch=False):
    """Should skip this file?"""
    if filename is None:
        return True
    if filename in FILENAME_ALLOWLIST:
        return False
    if allow_torch and is_torch(filename):
        return False
    if is_fbcode and bool(FBCODE_SKIP_DIRS_RE.match(filename)):
        return True
    return bool(SKIP_DIRS_RE.match(filename))


# skip common third party libs
for _name in (
    "functorch",
    "fx2trt_oss",
    "intel_extension_for_pytorch",
    "networkx",
    "numpy",
    "omegaconf",
    "onnx",
    "onnxruntime",
    "onnx_tf",
    "pandas",
    "sklearn",
    "tabulate",
    "tensorflow",
    "tensorrt",
    "torch2trt",
    "tqdm",
    "tree",
    "tvm",
    "xarray",
):
    add(_name)

_recompile_re()


def is_torch_inline_allowed(filename):
    return any(
        filename.startswith(_module_dir(mod))
        for mod in config.skipfiles_inline_module_allowlist
    )


@functools.lru_cache(None)
def dynamo_dir():
    import torch._dynamo

    return _module_dir(torch._dynamo)


def is_torch(filename):
    if filename.startswith(dynamo_dir()):
        return False
    return filename.startswith(_module_dir(torch))<|MERGE_RESOLUTION|>--- conflicted
+++ resolved
@@ -32,11 +32,7 @@
 
 import torch
 import torch._inductor.test_operators
-<<<<<<< HEAD
 import torch.nn.parallel.scatter_gather
-=======
-import torch.distributed
->>>>>>> 735d9fc4
 import torch.utils._content_store
 
 from . import comptime, config, external_utils
@@ -148,9 +144,9 @@
     }
 
     FILENAME_ALLOWLIST |= {
-        inspect.getfile(obj)
-        for obj in torch.distributed.fsdp._runtime_utils.__dict__.values()
-        if inspect.isfunction(obj)
+        inspect.getfile(
+            torch.distributed.fsdp._runtime_utils._cast_buffers_to_dtype_and_device
+        )
     }
 
     FILENAME_ALLOWLIST |= {
