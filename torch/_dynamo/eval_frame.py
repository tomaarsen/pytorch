from __future__ import annotations

import contextlib
import dataclasses
import dis
import functools
import inspect
import logging
import os
import sys
import textwrap
import threading
import traceback
import types
import warnings
import weakref
from enum import Enum
from os.path import dirname, join
from typing import Any, Callable, Dict, List, Optional, Set, Tuple, TYPE_CHECKING, Union
from unittest.mock import patch

import torch
import torch.fx
import torch.utils._pytree as pytree
import torch.utils.checkpoint
from torch import _guards
from torch._subclasses import fake_tensor
from torch.fx.experimental.proxy_tensor import make_fx
from torch.fx.graph import _PyTreeCodeGen, _PyTreeInfo
from torch.nn.parallel.distributed import DistributedDataParallel
from ..fx import GraphModule
from .backends.registry import CompilerFn, lookup_backend

from .hooks import Hooks

if TYPE_CHECKING:
    from torch._C._dynamo.eval_frame import (  # noqa: F401
        reset_code,
        set_eval_frame,
        set_guard_error_hook,
        set_guard_fail_hook,
        skip_code,
        unsupported,
    )
else:
    for name in dir(torch._C._dynamo.eval_frame):
        if name.startswith("__"):
            continue
        globals()[name] = getattr(torch._C._dynamo.eval_frame, name)

from . import config, convert_frame, external_utils, skipfiles, utils
from .exc import CondOpArgsMismatchError, ResetRequired, UserError, UserErrorType
from .mutation_guard import install_generation_tagging_init
from .types import DynamoCallback
from .utils import compile_times

log = logging.getLogger(__name__)

from torch._dispatch.python import enable_python_dispatcher

always_optimize_code_objects = utils.ExactWeakKeyDictionary()
null_context = contextlib.nullcontext


import sympy

from torch.fx.experimental.symbolic_shapes import (
    ConstraintViolationError,
    StrictMinMaxConstraint,
)
from torch.utils._sympy.value_ranges import ValueRanges


# See https://github.com/python/typing/pull/240
class Unset(Enum):
    token = 0


unset = Unset.token

compile_lock = threading.RLock()
most_recent_backend: Optional[CompilerFn] = None
DONT_WRAP_FILES = {
    # For tracing into fx modules
    inspect.getsourcefile(GraphModule),
    join(dirname(dirname(__file__)), "onnx/_internal/fx/dynamo_graph_extractor.py"),
}


class OptimizedModule(torch.nn.Module):
    """
    Wraps the original nn.Module object and later patches its
    forward method to optimized self.forward method.
    """

    def __init__(self, mod: torch.nn.Module, dynamo_ctx):
        super().__init__()
        # Installs the params/buffer
        self._orig_mod = mod
        self.dynamo_ctx = dynamo_ctx
        self._initialize()

    def _initialize(self):
        # Do this stuff in constructor to lower overhead slightly
        if isinstance(self._orig_mod.forward, types.MethodType) and skipfiles.check(
            inspect.getsourcefile(self._orig_mod.forward)
        ):
            # This may be a torch.nn.* instance in skipfiles.py which
            # won't trigger a frame evaluation workaround to add an extra
            # frame we can capture
            self.forward = self.dynamo_ctx(external_utils.wrap_inline(self._orig_mod))
        else:
            # Invoke hooks outside of dynamo then pickup the inner frame
            self.forward = self.dynamo_ctx(self._orig_mod.__call__)

        if hasattr(self._orig_mod, "_initialize_hook"):
            self._forward = self.forward
            self.forward = self._call_lazy_check

    def __getstate__(self):
        state = dict(self.__dict__)
        state.pop("forward", None)
        state.pop("__call__", None)
        return state

    def __setstate__(self, state):
        self.__dict__ = state
        self._initialize()

    def __getattr__(self, name):
        if name == "_orig_mod":
            return self._modules["_orig_mod"]
        return getattr(self._orig_mod, name)

    def _call_lazy_check(self, *args, **kwargs):
        if hasattr(self._orig_mod, "_initialize_hook"):
            # In the case of a lazy module, we want to run
            # the pre-hooks which initialize it.
            # Afterwards, lazy module deletes its pre-hooks
            # to avoid treating it as lazy on subsequent recompile.
            assert len(kwargs) == 0
            self._orig_mod._infer_parameters(self._orig_mod, args)
        return self._forward(*args, **kwargs)

    def __dir__(self):
        orig_mod_attrs = self._orig_mod.__dir__()
        return orig_mod_attrs + [
            attr for attr in super().__dir__() if attr not in orig_mod_attrs
        ]


def remove_from_cache(f):
    """
    Make sure f.__code__ is not cached to force a recompile
    """
    if isinstance(f, types.CodeType):
        reset_code(f)
    elif hasattr(f, "__code__"):
        reset_code(f.__code__)
    elif hasattr(getattr(f, "forward", None), "__code__"):
        reset_code(f.forward.__code__)
    else:
        from . import reset

        reset()
        log.warning("could not determine __code__ for %s", f)


def nothing():
    pass


def innermost_fn(fn):
    """
    In case of nesting of _TorchDynamoContext calls, find the innermost
    function. TorchDynamo caches on fn.__code__ object, so its necessary to find
    the innermost function to pass on the optimize, run, disable etc.
    """
    unaltered_fn = fn
    while hasattr(unaltered_fn, "_torchdynamo_orig_callable"):
        unaltered_fn = unaltered_fn._torchdynamo_orig_callable
        assert callable(unaltered_fn)
    return unaltered_fn


@contextlib.contextmanager
def enable_dynamic(enable: bool = True, export: bool = False):
    if not enable:
        yield
        return
    # dynamic=True used to mean fully dynamic. However, with automatic dynamic, the default flipped to
    # deriving dynamism. For back compat, and forward compat for when dynamic=True is default, we take
    # dynamic=True here to mean "fully dynamic from the start".
    with config.patch(assume_static_by_default=False):
        yield


class _TorchDynamoContext:
    def __init__(
        self,
        callback: DynamoCallback,
        on_enter=nothing,
        backend_ctx_ctor=null_context,
        patch_fn=nothing,
        first_ctx=False,
        *,
        export=False,
        dynamic=False,
    ):
        super().__init__()
        assert callable(callback) or callback is False or callback is None
        self.callback: DynamoCallback = callback
        self.prior: Union[Unset, DynamoCallback] = unset
        self.on_enter = on_enter
        self.extra_ctx_ctor = backend_ctx_ctor
        self.first_ctx = first_ctx
        self.export = export
        self.dynamic = dynamic
        patch_fn()

    def __enter__(self):
        if config.raise_on_ctx_manager_usage:
            raise RuntimeError(
                "torch._dynamo.optimize(...) is used with a context manager. "
                "Please refer to https://github.com/pytorch/torchdynamo#usage-example "
                "to use torch._dynamo.optimize(...) as an annotation/decorator. "
            )
        self.on_enter()
        self.prior = set_eval_frame(self.callback)
        self.backend_ctx = self.extra_ctx_ctor()
        self.backend_ctx.__enter__()
        self.dynamic_ctx = enable_dynamic(self.dynamic, self.export)
        self.dynamic_ctx.__enter__()

    def __exit__(self, exc_type, exc_val, exc_tb):
        assert self.prior is not unset
        set_eval_frame(self.prior)
        self.prior = unset
        # TODO: This is totally not the right way to chain contexts manually
        self.dynamic_ctx.__exit__(exc_type, exc_val, exc_tb)
        self.backend_ctx.__exit__(exc_type, exc_val, exc_tb)

    def __call__(self, fn):
        fn = innermost_fn(fn)
        # Optimize the forward method of torch.nn.Module object
        if isinstance(fn, torch.nn.Module):
            mod = fn
            new_mod = OptimizedModule(mod, self)
            # Save the function pointer to find the original callable while nesting
            # of decorators.
            new_mod._torchdynamo_orig_callable = mod.forward
            return new_mod
        assert callable(fn)

        try:
            filename = inspect.getsourcefile(fn)
        except TypeError:
            filename = None
        if (
            (filename is None or skipfiles.check(filename))
            and (
                getattr(fn, "__name__", "") not in ["_call_impl", "_wrapped_call_impl"]
            )
            and filename not in DONT_WRAP_FILES
        ):
            # call to a builtin without a frame for us to capture
            fn = external_utils.wrap_inline(fn)

        callback = self.callback
        on_enter = self.on_enter
        backend_ctx_ctor = self.extra_ctx_ctor

        @functools.wraps(fn)
        def _fn(*args, **kwargs):
            if (
                not isinstance(self, DisableContext)
                and torch.fx._symbolic_trace.is_fx_tracing()
            ):
                if config.error_on_nested_fx_trace:
                    raise RuntimeError(
                        "Detected that you are using FX to symbolically trace "
                        "a dynamo-optimized function. This is not supported at the moment."
                    )
                else:
                    return fn(*args, **kwargs)

            on_enter()
            prior = set_eval_frame(callback)
            backend_ctx = backend_ctx_ctor()
            backend_ctx.__enter__()
            dynamic_ctx = enable_dynamic(self.dynamic, self.export)
            dynamic_ctx.__enter__()
            try:
                return fn(*args, **kwargs)
            finally:
                set_eval_frame(prior)
                dynamic_ctx.__exit__(None, None, None)
                backend_ctx.__exit__(None, None, None)

        # hooks to properly handle inlining
        if isinstance(self, DisableContext):
            _fn._torchdynamo_disable = True  # type: ignore[attr-defined]
        else:
            _fn._torchdynamo_inline = fn  # type: ignore[attr-defined]

        # Save the function pointer to find the original callable while nesting
        # of decorators.
        _fn._torchdynamo_orig_callable = fn  # type: ignore[attr-defined]

        # If the function is called using torch._dynamo.optimize decorator, we
        # should prevent any type of skipping.
        if callback not in (None, False):
            if not hasattr(fn, "__code__"):
                raise RuntimeError(
                    textwrap.dedent(
                        """

                        torch._dynamo.optimize is called on a non function object.
                        If this is a callable class, please wrap the relevant code into a function and optimize the
                        wrapper function.

                        >> class CallableClass:
                        >>     def __init__(self):
                        >>         super().__init__()
                        >>         self.relu = torch.nn.ReLU()
                        >>
                        >>     def __call__(self, x):
                        >>         return self.relu(torch.sin(x))
                        >>
                        >>     def print_hello(self):
                        >>         print("Hello world")
                        >>
                        >> mod = CallableClass()

                        If you want to optimize the __call__ function and other code, wrap that up in a function

                        >> def wrapper_fn(x):
                        >>     y = mod(x)
                        >>     return y.sum()

                        and then optimize the wrapper_fn

                        >> opt_wrapper_fn = torch._dynamo.optimize(wrapper_fn)
                        """
                    )
                )
            always_optimize_code_objects[fn.__code__] = True

        return _fn


class OptimizeContext(_TorchDynamoContext):
    @staticmethod
    def _different_backend(old, new):
        return not (old == new or old is None)

    def __init__(
        self,
        callback,
        backend_ctx_ctor,
        first_ctx=False,
        *,
        export=False,
        dynamic=False,
    ):
        def on_enter():
            global most_recent_backend
            if OptimizeContext._different_backend(most_recent_backend, compiler_fn):
                if config.raise_on_backend_change:
                    raise ResetRequired()
                else:
                    warnings.warn(
                        "changing options to `torch.compile()` may require "
                        "calling `torch._dynamo.reset()` to take effect"
                    )
            most_recent_backend = compiler_fn
            install_generation_tagging_init()

        compiler_fn = innermost_fn(callback)
        super().__init__(
            callback=callback,
            on_enter=on_enter,
            backend_ctx_ctor=backend_ctx_ctor,
            patch_fn=TorchPatcher.patch,
            first_ctx=first_ctx,
            export=export,
            dynamic=dynamic,
        )


class RunOnlyContext(_TorchDynamoContext):
    def __init__(self):
        # cudagraph trees relies on generation increment
        def on_enter():
            torch._dynamo.mutation_guard.GenerationTracker.generation += 1

        super().__init__(callback=False, on_enter=on_enter)


class DisableContext(_TorchDynamoContext):
    def __init__(self):
        super().__init__(callback=None)


def first_real_inst_idx(code):
    if sys.version_info < (3, 11):
        return 0
    for inst in dis.get_instructions(code):
        if inst.opname == "RESUME":
            return inst.offset // 2
    raise RuntimeError("RESUME instruction not found in code")


def catch_errors_wrapper(callback, hooks: Hooks):
    @functools.wraps(callback)
    def catch_errors(frame, cache_size, frame_state):
        assert frame_state is not None

        if (
            # TODO: the first condition is not covered by any test
            frame.f_lasti >= first_real_inst_idx(frame.f_code)
            or skipfiles.check(frame.f_code.co_filename)
            or config.disable
        ):
            # print(
            #     "AM I IN THE SKIPS?",
            #     frame.f_code.co_name,
            #     skipfiles.check(frame.f_code.co_filename),
            # )
            log.debug("skipping %s %s", frame.f_code.co_name, frame.f_code.co_filename)
            return None
        if frame.f_code.co_filename == "<string>" and frame.f_code.co_name == "__new__":
            # nametuple constructor
            return None
        if config.optimize_ddp:
            ddp_module = DistributedDataParallel._get_active_ddp_module()
            if ddp_module:
                with compile_lock:
                    from torch._dynamo.backends.distributed import DDPOptimizer

                    ddp_optimizer = DDPOptimizer(
                        bucket_bytes_cap=ddp_module.bucket_bytes_cap,
                        backend_compile_fn=callback._torchdynamo_orig_callable,
                    )
                    hijacked_callback = convert_frame.convert_frame(
                        ddp_optimizer.compile_fn,
                        hooks=hooks,
                    )
                    return hijacked_callback(frame, cache_size, hooks, frame_state)

        with compile_lock:
            return callback(frame, cache_size, hooks, frame_state)

    catch_errors._torchdynamo_orig_callable = callback  # type: ignore[attr-defined]
    return catch_errors


def _optimize_catch_errors(
    compile_fn, hooks: Hooks, backend_ctx_ctor=null_context, export=False, dynamic=False
):
    return OptimizeContext(
        catch_errors_wrapper(compile_fn, hooks),
        backend_ctx_ctor=backend_ctx_ctor,
        first_ctx=True,
        export=export,
        dynamic=dynamic,
    )


def get_compiler_fn(compiler_fn):
    from .repro.after_dynamo import wrap_backend_debug

    if hasattr(compiler_fn, "compiler_name"):
        compiler_str = compiler_fn.compiler_name
    elif isinstance(compiler_fn, str):
        compiler_str = compiler_fn
    else:
        compiler_str = None
    compiler_fn = lookup_backend(compiler_fn)
    return wrap_backend_debug(compiler_fn, compiler_str)


class _NullDecorator(contextlib.nullcontext):  # type: ignore[type-arg]
    def __call__(self, fn):
        assert callable(fn)
        return fn


def check_if_dynamo_supported():
    if sys.platform == "win32":
        raise RuntimeError("Windows not yet supported for torch.compile")
    if sys.version_info >= (3, 12):
        raise RuntimeError("Python 3.12+ not yet supported for torch.compile")


def is_dynamo_supported():
    try:
        check_if_dynamo_supported()
        return True
    except Exception:
        return False


def optimize(
    backend="inductor",
    *,
    nopython=False,
    guard_export_fn=None,
    guard_fail_fn=None,
    disable=False,
    dynamic=False,
):
    """
    The main entrypoint of TorchDynamo.  Do graph capture and call
    backend() to optimize extracted graphs.

    Args:
        backend: One of the two things:
            - Either, a function/callable taking a torch.fx.GraphModule and
            example_inputs and returning a python callable that runs the
            graph faster.
            One can also provide additional context for the backend, like
            torch.jit.fuser("fuser2"), by setting the backend_ctx_ctor attribute.
            See AOTAutogradMemoryEfficientFusionWithContext for the usage.
            - Or, a string backend name in `torch._dynamo.list_backends()`
        nopython: If True, graph breaks will be errors and there will
            be a single whole-program graph.
        disable: If True, turn this decorator into a no-op
        dynamic: If True, turn on dynamic shapes support

    Example Usage::

        @torch._dynamo.optimize()
        def toy_example(a, b):
            ...
    """
    check_if_dynamo_supported()
    # Note: The hooks object could be global instead of passed around, *however* that would make
    # for a confusing API usage and plumbing story wherein we nest multiple .optimize calls.
    # There is some prior art around this, w/r/t nesting backend calls are enforced to be the same
    # compiler, however, this feels onerous for callback and hooks, and it feels better to give our users an
    # easier to understand UX at the cost of a little more plumbing on our end.
    hooks = Hooks(guard_export_fn=guard_export_fn, guard_fail_fn=guard_fail_fn)
    torch._C._log_api_usage_once("torch._dynamo.optimize")
    if disable or os.environ.get("TORCHDYNAMO_DISABLE", "") == "1":
        return _NullDecorator()

    backend = get_compiler_fn(backend)

    # Find if backend has any extra context manager
    backend_ctx_ctor = getattr(backend, "backend_ctx_ctor", null_context)

    if nopython:
        return optimize_assert(
            backend,
            dynamic=dynamic,
            hooks=hooks,
        )
    return _optimize_catch_errors(
        convert_frame.convert_frame(backend, hooks=hooks),
        hooks,
        backend_ctx_ctor,
        dynamic=dynamic,
    )


# TODO(voz): Consider making "explain" output alongside a run / part of a run
@patch("torch._dynamo.symbolic_convert.explain", True)
def explain(f, *args, **kwargs):
    # TODO(voz): Do we want a decorator for this?
    from . import reset

    reset()

    graphs: List[torch.fx.GraphModule] = []
    break_reasons: List[Any] = []
    op_count: int = 0
    ops_per_graph: List[torch.fx.Node] = []
    out_guards: List[_guards.Guard] = []

    def dynamo_graph_accumulating_compiler(gm: torch.fx.GraphModule, example_inputs):
        from .backends.debugging import _explain_graph_detail

        nonlocal graphs
        nonlocal op_count
        nonlocal ops_per_graph
        nonlocal break_reasons

        gm, graphs, op_count, ops_per_graph, break_reasons = _explain_graph_detail(
            gm, graphs, op_count, ops_per_graph, break_reasons
        )

        return gm.forward

    def guard_export_print(guards):
        nonlocal out_guards
        out_guards.extend(guards)

    with patch(f"{__name__}.most_recent_backend", None):
        opt_f = optimize(
            dynamo_graph_accumulating_compiler,
            nopython=False,
            guard_export_fn=guard_export_print,
        )(f)
        # TODO(voz): We may have instances of `f` that mutate inputs, we should track sideffects and reject.
        opt_f(*args, **kwargs)

    graph_count = len(graphs)

    # For the explanation summary, dedupe reasons by the innermost stack frame and dedupe by it.
    deduped_reasons = {}
    for reason in break_reasons:
        innermost_frame = reason.user_stack[-1]
        # __repr__ uniquely identifies a FrameSummary so we can use it for deduping
        deduped_reasons[repr(innermost_frame)] = reason

    formatted_list = ""
    for idx, break_reason in enumerate(deduped_reasons.values()):
        formatted_stack = "".join(traceback.format_list(break_reason.user_stack))
        msg = f"{idx + 1}. Reason: {break_reason.reason}\n   User Stack: {formatted_stack}\n"
        formatted_list += msg

    graph_break_count = graph_count - 1
    compile_time = compile_times(repr="str")

    # TODO(voz): Do we want a decorator for this?
    reset()
    from .backends.debugging import ExplainOutput

    return ExplainOutput(
        graphs,
        graph_count,
        graph_break_count,
        break_reasons,
        op_count,
        ops_per_graph,
        out_guards,
        compile_time,
    )


@dataclasses.dataclass
class ConstraintTarget:
    """
    This represents input tensor dimensions.  Don't create this
    class directly; instead, use :func:`torch._export.dynamic_dim`.
    """

    w_tensor: weakref.ReferenceType[torch.Tensor]
    # TODO: We don't need t_id; we can get it off of w_tensor
    t_id: int
    dim: int


@dataclasses.dataclass
class Constraint(ConstraintTarget):
    """
    This represents constraints on input tensor dimensions, e.g., requiring
    them to be fully polymorphic or within some range.  Don't create this
    class directly; instead, use :func:`torch._export.dynamic_dim`.
    """

    # NOTE(avik): In the future, this could be Union[StrictMinMaxConstraint, <other kinds>]
    constraint_range: StrictMinMaxConstraint
    # Represent that `constraint_range` is shared with another ConstraintTarget, which
    # typically arises because of a specified equality with another dynamic dimension.
    shared: Optional[ConstraintTarget] = None

    def _clone_with_range(self, lower=2, upper=sympy.oo):
        constraint_range = StrictMinMaxConstraint(
            vr=self.constraint_range.vr & ValueRanges(lower=lower, upper=upper),
            warn_only=False,
        )
        return Constraint(
            self.w_tensor, self.t_id, self.dim, constraint_range, self.shared
        )

    def __ge__(self, lower):
        return self._clone_with_range(lower=lower)

    def __gt__(self, lower):
        return self._clone_with_range(lower=lower + 1)

    def __le__(self, upper):
        return self._clone_with_range(upper=upper)

    def __lt__(self, upper):
        return self._clone_with_range(upper=upper - 1)

    def __bool__(self):
        # NOTE(avik): We do not support compound expressions like a <= x <= b.
        # This is because Python implicitly desugars them into bool(a <= x) and bool(x <= b),
        # and moreover, enforces that any overload of __bool__ must return True or False.
        # FWIW, sympy also raises TypeError in this case.
        raise TypeError(
            "Cannot determine truth value of Constraint. "
            "If you are trying to combine Constraints with logical connectives, "
            "you can specify them separately instead."
        )

    @property
    def serializable_spec(self):
        # We need a serialization compatible format of the constraint so that it
        # can be savedin the graph module w/o breaking the module serialization.
        # The saved constraints will be used directly for the post-exporting pass
        # that converts constraints to runtime assertion. The saved constraints
        # will not be saved in the serialized module.
        # TODO: A better way is needed. Currently we use 't_id' to map the constraint,
        # which is not reliable
        return {
            "t_id": self.t_id,
            "dim": self.dim,
            "min": self.constraint_range.vr.lower,
            "max": self.constraint_range.vr.upper,
            "shared": (
                None
                if self.shared is None
                else {
                    "t_id": self.shared.t_id,
                    "dim": self.shared.dim,
                }
            ),
        }

    def __eq__(self, other):
        constraint_range = StrictMinMaxConstraint(
            vr=self.constraint_range.vr & other.constraint_range.vr,
            warn_only=False,
        )
        return Constraint(
            self.w_tensor,
            self.t_id,
            self.dim,
            constraint_range,
            shared=ConstraintTarget(other.w_tensor, other.t_id, other.dim),
        )


class FlattenInputOutputSignature(torch.fx.interpreter.Transformer):
    def __init__(
        self,
        m: torch.fx.GraphModule,
        flat_args: Tuple[Any],
        matched_input_elements_positions: List[int],
        matched_output_elements_positions: List[int],
        example_fake_inputs: List[torch.Tensor],
        fake_mode: Optional[fake_tensor.FakeTensorMode] = None,
    ):
        super().__init__(m)

        matched_input_elements_to_fake = {
            val: example_fake_inputs[ix]
            for ix, val in enumerate(matched_input_elements_positions)
        }

        self.new_args = []
        for i in range(0, len(flat_args)):
            arg = super(FlattenInputOutputSignature, self).placeholder(
                f"arg{i}", (), {}
            )
            if i in matched_input_elements_to_fake:
                arg.node.meta["val"] = matched_input_elements_to_fake[i]
            else:
                # Fill node.mata["val"] with faketensor from the input,
                # if it's not found in matched_input_elements_positions
                if fake_mode is not None and isinstance(flat_args[i], torch.Tensor):
                    arg.node.meta["val"] = fake_mode.from_tensor(flat_args[i])
            self.new_args.append(arg)
        self.old_args_gen = (self.new_args[i] for i in matched_input_elements_positions)
        self.matched_output_elements_positions = matched_output_elements_positions

    def placeholder(self, target, args, kwargs):
        arg = next(self.old_args_gen)
        if "val" in self.current_node.meta:
            arg.node.meta["val"] = self.current_node.meta["val"]
        if "tensor_dict" in self.current_node.meta:
            arg.node.meta["tensor_dict"] = self.current_node.meta["tensor_dict"]
        return arg

    def output(self, target, args, kwargs):
        dynamo_result_flat = args[0]
        lookup = [*dynamo_result_flat, *self.new_args]
        new_result_flat = [lookup[i] for i in self.matched_output_elements_positions]
        return super().output(target, (new_result_flat,), {})

    def run_node(self, n):
        self.current_node = n
        r = super().run_node(n)
        if "val" in self.current_node.meta:
            r.node.meta["val"] = self.current_node.meta["val"]
        return r


def export(
    f: Callable[..., Any],
    *args,
    aten_graph: bool = False,
    pre_dispatch: bool = False,
    decomposition_table: Optional[
        Dict[torch._ops.OpOverload, Callable[..., Any]]
    ] = None,
    tracing_mode: str = "symbolic",
    constraints: Optional[List[Constraint]] = None,
    assume_static_by_default: bool = False,
    fake_mode: fake_tensor.FakeTensorMode = None,
    **kwargs,
) -> Tuple[torch.fx.GraphModule, Set[_guards.Guard]]:
    """
    Export an input function f to a format that can be executed outside of PyTorch using the FX graph.

    Args:
        f (callable): A PyTorch function to be exported.

        *args: Variable length argument list to be passed to the function f.

        aten_graph (bool): If True, exports a graph with ATen operators.
        If False, exports a graph with Python operators. Default is False.

        pre_dispatch (bool): If True, exports a graph with ATen operators,
        but before any logic in the PyTorch dispatcher has run.
        This can be useful if you want to apply further tranformations on a graph before running it
        through autograd, autocast, or any other functionalities that are integrated into the dispatcher.
        This flag is only valid if aten_graph=True is set.
        Default is False.

        decomposition_table (dict): A dictionary that maps operators to their decomposition functions.
        Required if aten_graph or tracing_mode is specified. Default is None.

        tracing_mode (str): If "symbolic", turn on dynamic shapes support. Default is "symbolic".

        fake_mode (fake_tensor.FakeTensorMode): Use this fake_mode instead of creating an internal one.
        Useful during symbolic tracing, when user input is already fakefied. Implies free fake tensors
        are allowed on `make_fx`.

        **kwargs: Arbitrary keyword arguments to be passed to the function f.

    Returns:
        A tuple of (graph, guards)
        Graph: An FX graph representing the execution of the input PyTorch function with the provided arguments and options.
        Guards: The guards we accumulated during tracing f above

    Raises:
        AssertionError: If decomposition_table is specified without setting aten_graph=True,
        or if graph breaks during tracing in export.

        AssertionError: If Dynamo input and output is not consistent with traced input/output.

    Note - this headerdoc was authored by ChatGPT, with slight modifications by the author.
    """
    check_if_dynamo_supported()
    torch._C._log_api_usage_once("torch._dynamo.export")
    if decomposition_table is not None:
        assert (
            aten_graph
        ), "Specifying a decomposition_table table or tracing mode is illegal without setting aten_graph=True"
    if pre_dispatch:
        assert aten_graph, "pre_dispatch=True can only be used when aten_graph=True"
    f = innermost_fn(f)
    call_to_inspect = f.forward if isinstance(f, torch.nn.Module) else f
    original_signature = inspect.signature(call_to_inspect)

    graph = None
    out_guards = None
    graph_captured_input = None
    graph_captured_result: Optional[Tuple[torch.Tensor, ...]] = None
    _allow_fake_constant: bool = (
        fake_mode is not None
    )  # Allow fake constants during symbolic tracing

    def produce_matching(source_args, candidate_args):
        matched_elements_positions = []
        dict_of_source_args = dict()
        for i in range(0, len(source_args)):
            element_id = id(source_args[i])
            dict_of_source_args[element_id] = i

        for i in range(0, len(candidate_args)):
            arg = candidate_args[i]
            # 1-element tensor arg can be unspec int/float
            if isinstance(arg, torch.Tensor) and torch.numel(arg) == 1:
                if id(arg) in dict_of_source_args:
                    matched_elements_positions.append(dict_of_source_args[id(arg)])
                elif id(arg.item()) in dict_of_source_args:
                    matched_elements_positions.append(
                        dict_of_source_args[id(arg.item())]
                    )
                else:
                    raise AssertionError(
                        "Dynamo input/output is not consistent with traced input/output"
                    )
            else:
                assert (
                    id(arg) in dict_of_source_args
                ), "Dynamo input and output is a strict subset of traced input/output"
                matched_elements_positions.append(dict_of_source_args[id(arg)])

        return matched_elements_positions

    def guard_export_print(guards: Set[_guards.Guard]):
        nonlocal out_guards
        assert out_guards is None, "whole graph export entails exactly one guard export"
        out_guards = guards

    example_inputs = []

    def dynamo_normalization_capturing_compiler(
        gm: torch.fx.GraphModule, inner_example_inputs
    ):
        nonlocal graph
        assert (
            graph is None
        ), "Tried to emit a second graph during export. Tracing through 'f' must produce a single graph."
        graph = gm

        nonlocal fake_mode, example_inputs
        fake_mode = fake_mode or _guards.detect_fake_mode(inner_example_inputs)
        example_inputs = inner_example_inputs

        def result_capturing_wrapper(*graph_inputs):
            nonlocal graph_captured_result
            nonlocal graph_captured_input

            graph_captured_input = graph_inputs
            assert graph is not None
            graph_captured_result = graph(*graph_inputs)
            return graph_captured_result

        return result_capturing_wrapper

    flat_args, in_spec = pytree.tree_flatten((args, kwargs))

    remove_from_cache(f)
    constraint_violation_error = None
    if tracing_mode != "symbolic":
        assume_static_by_default = True
    with patch(f"{__name__}.most_recent_backend", None), config.patch(
        summarize_dim_constraints=True,
        specialize_int=True,
        assume_static_by_default=assume_static_by_default,
        automatic_dynamic_shapes=False,
    ), torch._guards.export_fake_mode(fake_mode):
        opt_f = optimize_assert(
            dynamo_normalization_capturing_compiler,
            hooks=Hooks(
                guard_export_fn=guard_export_print,
                guard_fail_fn=None,
            ),
            export=True,
            export_constraints=constraints,
        )(f)
        # TODO(voz): We may have instances of `f` that mutate inputs, we should track sideffects and reject.
        try:
            result_traced = opt_f(*args, **kwargs)
        except ConstraintViolationError as e:
            constraint_violation_error = e
    remove_from_cache(f)

    if (
        (shape_env := getattr(fake_mode, "shape_env", None)) is not None
        and (dim_constraints := shape_env.dim_constraints) is not None
        and not skipfiles.check(inspect.getsourcefile(call_to_inspect))
    ):
        dim_constraints.solve()
        msg = dim_constraints.prettify_results(original_signature)
        forced_specializations = dim_constraints.forced_specializations()
        if forced_specializations:
            msg = (
                "Some dynamic dimensions need to be specialized because "
                "the constraints inferred for them are too complex to specify.\n"
                f"{forced_specializations}\n{msg}"
            )
        if constraint_violation_error:
            constraint_violation_error.args = (
                constraint_violation_error.args[0] + msg,
            )
        else:
            if forced_specializations:
                constraint_violation_error = ConstraintViolationError(msg)
            else:
                log.info(
                    "Summary of dimension constraints:%s",
                    msg,
                )

        # Error if we have any constraints on static values
        for k in shape_env.var_to_range.keys():
            if isinstance(k, sympy.Integer):
                constraint_violation_error = ConstraintViolationError(
                    f"{''.join(traceback.format_list(shape_env.var_to_stack[k]))}\n"
                    "It appears that you're trying to set a constraint on a "
                    f"value which we evaluated to have a static value of {k}. "
                    "Scroll up to see where this constraint was set."
                )
    if constraint_violation_error:
        raise constraint_violation_error

    assert (
        graph is not None
    ), "Failed to produce a graph during tracing. Tracing through 'f' must produce a single graph."
    assert out_guards is not None, "Failed to produce guards during tracing"
    assert fake_mode is not None

    matched_input_elements_positions = produce_matching(flat_args, graph_captured_input)

    # NB: This is mostly hitting the cache; Dynamo already converted these
    example_fake_inputs = [fake_mode.from_tensor(t) for t in example_inputs]
    flat_results_traced, out_spec_traced = pytree.tree_flatten(result_traced)

    assert graph_captured_result is not None
    flat_both = list(graph_captured_result) + flat_args
    matched_output_elements_positions = produce_matching(flat_both, flat_results_traced)

    if aten_graph:
        # Running graph with interpreter is needed for propagating the stack_trace
        def graph_with_interpreter(*args):
            with torch.fx.traceback.preserve_node_meta():
                return torch.fx.Interpreter(graph).run(*args)

        with enable_python_dispatcher(), fake_mode:
            try:
                graph = make_fx(
                    graph_with_interpreter,
                    decomposition_table=decomposition_table,
                    tracing_mode="real",
                    _allow_non_fake_inputs=True,
                    pre_dispatch=pre_dispatch,
                    _allow_fake_constant=_allow_fake_constant,
                )(*example_fake_inputs)
            except CondOpArgsMismatchError as e:
                # Wrap the internal error to the user-facing error
                raise UserError(UserErrorType.DYNAMIC_CONTROL_FLOW, str(e))

    new_graph = FlattenInputOutputSignature(
        graph,
        flat_args,
        matched_input_elements_positions,
        matched_output_elements_positions,
        example_fake_inputs,
        fake_mode,
    ).transform()

    # Store constraints and inputs as metadata for user passes, e.g. turn constraints to runtime check
    new_graph.meta["input_shape_constraints"] = (
        [constraint.serializable_spec for constraint in constraints]
        if constraints
        else []
    )

    def signature_to_fullargspec(sig: inspect.Signature):
        # Get a list of Parameter objects from the Signature object
        params = list(sig.parameters.values())
        # Separate positional arguments, keyword-only arguments and varargs/varkw
        args = [
            p.name for p in params if p.kind == inspect.Parameter.POSITIONAL_OR_KEYWORD
        ]
        kwonlyargs = [
            p.name for p in params if p.kind == inspect.Parameter.KEYWORD_ONLY
        ]
        varargs = next(
            (p.name for p in params if p.kind == inspect.Parameter.VAR_POSITIONAL), None
        )
        varkw = next(
            (p.name for p in params if p.kind == inspect.Parameter.VAR_KEYWORD), None
        )
        # Get default values for positional arguments and keyword-only arguments
        defaults = tuple(
            p.default
            for p in params
            if p.kind == inspect.Parameter.POSITIONAL_OR_KEYWORD
            and p.default is not inspect.Parameter.empty
        )
        kwonlydefaults = {
            p.name: p.default
            for p in params
            if p.kind == inspect.Parameter.KEYWORD_ONLY
            and p.default is not inspect.Parameter.empty
        }
        # Get annotations for parameters and return value
        annotations = {}
        if sig.return_annotation:
            annotations = {"return": sig.return_annotation}
        for parameter in params:
            annotations[parameter.name] = parameter.annotation
        # Return a FullArgSpec object with the extracted attributes
        return inspect.FullArgSpec(
            args, varargs, varkw, defaults, kwonlyargs, kwonlydefaults, annotations
        )

    # Make dynamo graph to have same input/output spec as user code
    def argument_names(f: Callable[..., Any], *args, **kwargs) -> List[str]:
        fullargspec = signature_to_fullargspec(original_signature)

        # 1. Map `args` 1-to-1 to positional arguments in original signature.
        input_strs = fullargspec.args[: len(args)]

        if len(args) > len(fullargspec.args):
            # 2. If there are more arguments left in `args`, they map to varargs in original
            # signature. Assign names as {varargs}_0, {varargs}_1, ...
            assert fullargspec.varargs is not None, "More arguments than expected"
            input_strs += [
                f"{fullargspec.varargs}_{i}"
                for i in range(0, len(args) - len(input_strs))
            ]
        elif len(args) < len(fullargspec.args):
            # 3. If there are fewer arguments in `args` than `fullargspec.args`,
            # it implies these are arguments either with default values, or provided in
            # `kwargs`. The former can be safely ignored. Because Dynamo.export does not
            # export them as part of the function signature. The latter will be handled
            # in the next step.
            for unprovided_arg in fullargspec.args[
                len(args) : -len(fullargspec.defaults or [])
            ]:
                assert unprovided_arg in kwargs, f"Missing argument {unprovided_arg}"

        # 4. Keyword arguments provided in `kwargs`.
        input_strs += list(kwargs.keys())

        # 5. Keyword-only arguments with default values if not provided are not exported
        # as part of the function signature.
        for kwonly_arg in fullargspec.kwonlyargs:
            kwonlydefaults = fullargspec.kwonlydefaults or {}
            assert (
                kwonly_arg in kwargs or kwonly_arg in kwonlydefaults
            ), f"Missing keyword only argument {kwonly_arg}"

        return input_strs

    new_graph.graph._codegen = _PyTreeCodeGen(
        _PyTreeInfo(
            argument_names(f, *args, **kwargs),
            in_spec,
            out_spec_traced,
        )
    )

    new_graph.recompile()
    return (new_graph, out_guards)


def optimize_assert(
    backend,
    *,
    hooks=Hooks(None, None),
    export=False,
    export_constraints=None,
    dynamic=False,
):
    """
    The same as `torch._dynamo.optimize(backend, nopython=True)`
    """
    backend = get_compiler_fn(backend)

    # Find if backend has any extra context manager
    backend_ctx_ctor = getattr(backend, "backend_ctx_ctor", null_context)

    return _optimize_catch_errors(
        convert_frame.convert_frame_assert(
            backend, export=export, export_constraints=export_constraints
        ),
        hooks,
        backend_ctx_ctor,
        export=export,
        dynamic=dynamic,
    )


class TorchPatcher:
    @staticmethod
    @functools.lru_cache(None)
    def patch():
        # A better way to disable the following would be decorate the source
        # functions with @torch._disable_dynamo. However, this causes issues
        # with torch.deploy internally.
        from .decorators import disable

        torch.jit.trace = disable(torch.jit.trace)
        torch.jit.trace_module = disable(torch.jit.trace_module)
        torch.jit._get_trace_graph = disable(torch.jit._get_trace_graph)
        torch.fx._symbolic_trace.Tracer.trace = disable(
            torch.fx._symbolic_trace.Tracer.trace
        )
        torch.distributions.Distribution.set_default_validate_args(False)

        optimizers = [
            opt
            for opt in torch.optim.__dict__.values()
            if inspect.isclass(opt) and issubclass(opt, torch.optim.Optimizer)
        ]

        # Note: this excludes the optimizers that are unsupported in excluded_opts below
        from ..optim import (
            adadelta,
            adagrad,
            adam,
            adamax,
            adamw,
            asgd,
            nadam,
            rmsprop,
            rprop,
            sgd,
        )

        all_opts = {
            adadelta,
            adagrad,
            adam,
            adamax,
            adamw,
            asgd,
            nadam,
            rmsprop,
            rprop,
            sgd,
        }

        disabled_multi_tensor_opts = {
            adadelta,
            adagrad,
            adamax,
            adamw,
            asgd,
            nadam,
            rmsprop,
            rprop,
            sgd,
        }

        for opt_mod in all_opts:
            opt_name = opt_mod.__name__.split(".")[-1]
            multi_tensor_fn_name = f"_multi_tensor_{opt_name}"
            fused_fn_name = f"_fused_{opt_name}"
            if (
                hasattr(opt_mod, multi_tensor_fn_name)
                and opt_mod in disabled_multi_tensor_opts
            ):
                setattr(
                    opt_mod,
                    multi_tensor_fn_name,
                    disable(getattr(opt_mod, multi_tensor_fn_name)),
                )

            if hasattr(opt_mod, fused_fn_name):
                setattr(
                    opt_mod, fused_fn_name, disable(getattr(opt_mod, fused_fn_name))
                )

        # Note: we don't support sparsity, data-dependent control, or tracing through backwards
        excluded_opts = {torch.optim.SparseAdam, torch.optim.RAdam, torch.optim.LBFGS}
        for opt in optimizers:
            if opt in excluded_opts:
                opt.step = disable(opt.step)

            if hasattr(opt, "_init_group"):
                opt._init_group = disable(opt._init_group)

            # disable any currently set hooks
            # Note: we only want to disable the profiling hook
            # which is the *last* hook applied, we want to keep the no_grad hook
            hooked = getattr(opt.step, "hooked", False)
            if hooked:
                unwrapped_step = getattr(opt.step, "__wrapped__", None)
                if unwrapped_step:
                    opt.step = unwrapped_step

            # disable future hooking
            opt.step.hooked = True

<<<<<<< HEAD
        # TorchDynamo does not step inside utils.checkpoint function.  The flow
        # looks likes this
        #  1) TorchDynamo tries to wrap utils.checkpoint in a HigherOrderOp by
        #     speculatively checking if the forward function is safe to trace.
        #  2) If yes, then Dynamo-generated Fx graph has the wrapped higher
        #     order op. As a result, TorchDynamo does not look inside utils.checkpoint.
        #  3) If not, then TorchDynamo falls back to eager by performing a graph
        #     break. And here, the following disable wrapper ensures that
        #     TorchDynamo does not trigger again on the frames created by
        #     utils.checkpoint innards.
        torch.utils.checkpoint.checkpoint = disable(torch.utils.checkpoint.checkpoint)
        torch.distributed.fsdp._runtime_utils._check_flat_params_on_expected_device._dynamo_marked_constant = (
            True
        )

=======
>>>>>>> 94b3f9f6
        torch._dynamo.variables.lists._register_dynamo_list_to_tree_spec()
        torch._dynamo.variables.lists._register_dynamo_tuple_to_tree_spec()
        torch._dynamo.variables.dicts._register_dynamo_dict_to_tree_spec()

    @staticmethod
    def suppress_torch_distributed_warnings(fn):
        def inner_fn(*args, **kwargs):
            warnings.filterwarnings(
                "ignore", category=UserWarning, module="torch.distributed"
            )
            return fn(*args, **kwargs)

        return inner_fn<|MERGE_RESOLUTION|>--- conflicted
+++ resolved
@@ -1266,24 +1266,9 @@
             # disable future hooking
             opt.step.hooked = True
 
-<<<<<<< HEAD
-        # TorchDynamo does not step inside utils.checkpoint function.  The flow
-        # looks likes this
-        #  1) TorchDynamo tries to wrap utils.checkpoint in a HigherOrderOp by
-        #     speculatively checking if the forward function is safe to trace.
-        #  2) If yes, then Dynamo-generated Fx graph has the wrapped higher
-        #     order op. As a result, TorchDynamo does not look inside utils.checkpoint.
-        #  3) If not, then TorchDynamo falls back to eager by performing a graph
-        #     break. And here, the following disable wrapper ensures that
-        #     TorchDynamo does not trigger again on the frames created by
-        #     utils.checkpoint innards.
-        torch.utils.checkpoint.checkpoint = disable(torch.utils.checkpoint.checkpoint)
         torch.distributed.fsdp._runtime_utils._check_flat_params_on_expected_device._dynamo_marked_constant = (
             True
         )
-
-=======
->>>>>>> 94b3f9f6
         torch._dynamo.variables.lists._register_dynamo_list_to_tree_spec()
         torch._dynamo.variables.lists._register_dynamo_tuple_to_tree_spec()
         torch._dynamo.variables.dicts._register_dynamo_dict_to_tree_spec()
