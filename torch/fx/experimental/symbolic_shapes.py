import builtins
import collections
import functools
import itertools
import logging
import math
import operator
import sys
import textwrap
import threading
import traceback
from dataclasses import dataclass
from contextlib import contextmanager
from functools import lru_cache
from typing import cast, Dict, List, Optional, Set, Type, Union
from enum import Enum

import torch

# NB: The sym_* functions are used via getattr() and must be imported here.
from torch import (  # noqa: F401
    sym_float,
    sym_max,
    sym_min,
    sym_not,
    SymBool,
    SymFloat,
    SymInt,
)
from torch._guards import ShapeGuard, Source, TracingContext
from torch.utils._sympy.interp import sympy_interp
from torch.utils._sympy.value_ranges import ValueRangeAnalysis, ValueRanges

InputList = List
DimList = List
SymTypes = (SymInt, SymFloat, SymBool)

log = logging.getLogger(__name__)

class GuardOnDataDependentSymNode(RuntimeError):
    pass

import sympy
from sympy.printing.str import StrPrinter
from sympy.core.logic import fuzzy_and, fuzzy_or

aten = torch._ops.ops.aten  # type: ignore[has-type]

__all__ = [
    "has_symbolic_sizes_strides", "create_contiguous", "ShapeEnv",
    "SymDispatchMode", "FloorDiv", "guard_int", "guard_float", "guard_scalar", "wrap_node",
    "method_to_operator", "hint_int", "SYMPY_INTERP",
]

SYM_FUNCTION_MODE = None

# We don't bother with the metaclass as all of the dispatching logic happens
# entirely from Python
#
# Didn't bother with ancestors for now, unlikely to have multiple modes for
# symints right now

class ConstraintViolationError(RuntimeError):
    pass

# SymDispatchMode gets invoked whenever an operation is processed on
# a PySymInt.  When this occurs, you get called at __sym_dispatch__
# with the operation in question.  This is symmetric to TorchDispatchMode
# but with some caveats:
#
#   - In TorchDispatchMode, you get the same arguments as what a user
#     invoked your API with; e.g., if you call torch.ops.aten.foo(a, b),
#     you get (a, b) as args to your call.  In SymDispatchMode, if
#     you call a + b (where a and b are SymInts), you will get
#     (a.node, b.node) as your args (these are PySymInts)
#
#   - SymInt/PySymInt don't have FX proxy support (unlike, e.g., Tensor).
#     So you have to manually call Tracer/create_node to write into
#     the graph.  See ProxySymDispatchMode for an example
#
class SymDispatchMode:
    def __sym_dispatch__(self, func, types, args, kwargs):
        raise NotImplementedError()

    def __enter__(self):
        global SYM_FUNCTION_MODE
        old = SYM_FUNCTION_MODE
        if hasattr(self, "inner"):
            raise RuntimeError(f"{self} has already been used as a mode. Please use a fresh version")
        else:
            self.inner = old
        SYM_FUNCTION_MODE = self
        return self

    def __exit__(self, exc_type, exc_val, exc_tb):
        global SYM_FUNCTION_MODE
        SYM_FUNCTION_MODE = self.inner

def has_symbolic_sizes_strides(elem):
    return elem._has_symbolic_sizes_strides

def create_contiguous(shape):
    strides = [1]
    for dim in reversed(shape[:-1]):
        strides.append(dim * strides[-1])
    return list(reversed(strides))

def _handle_sym_dispatch(func, args, kwargs):
    global SYM_FUNCTION_MODE
    mode = SYM_FUNCTION_MODE
    assert mode
    SYM_FUNCTION_MODE = mode.inner
    try:
        # TODO: properly compute types
        types: List[Type] = []
        return mode.__sym_dispatch__(func, types, args, kwargs)
    finally:
        SYM_FUNCTION_MODE = mode

def hint_int(a):
    if isinstance(a, torch.SymInt):
        return a.node.require_hint()
    assert type(a) is int, a
    return a

def has_hint(a):
    if isinstance(a, SymTypes):
        return a.node.has_hint()
    return True

# Returns True if every size dim on the tensor has a hint
# TODO: Should this include strides too?  For now it doesn't matter,
# that's quite an obscure case
def tensor_has_hints(t):
    return all(has_hint(s) for s in t.size())

def definitely_true(a):
    """
    Returns True only if we can tell that a is True, possibly introducing
    a guard in the process.  If a depends on some unbacked SymInt, we may
    return False even though there may exist a possible value of the SymInt
    that would cause the expression to return True.

    When is it appropriate to use definitely_true?  First, if you can use
    a higher level combinator like parallel_or/parallel_and, prefer using
    those instead, they are definitely safe (modulo short-circuiting).
    Second, it can be used if the program would behave equivalently if
    definitely_true always returned False (parallel_or/parallel_and are
    examples of this pattern, modulo short-circuiting).  Finally, it even
    be OK if the program wouldn't behave equivalently, so long as the
    change is semantics preserving.  It can be semantics preserving if
    the program errors in more cases than it did previously (but otherwise
    behaves identically), or if it changes some quantity in a way that
    doesn't matter (e.g., strides often fall in this bucket.)
    """
    if isinstance(a, SymBool):
        if a.node.has_hint():
            return guard_bool(a)
        else:
            return False
    return bool(a)

def definitely_false(a):
    """
    Returns True only if we can tell that a is False, possibly introducing
    a guard in the process.  If a depends on some unbacked SymInt, we may
    return False even though there may exist a possible value of the SymInt
    that would cause the expression a to be False.  See definitely_true
    for more usage guidance.
    """
    if isinstance(a, SymBool):
        if a.node.has_hint():
            return not guard_bool(a)
        else:
            return False
    return not bool(a)

# TODO: could improve parallel_or/parallel_and by avoiding guards
# if there exists a quantity that can be handled un-guardedly.  However,
# for backed SymInts, avoiding guards doesn't really matter in practice,
# so I chose not to do it.

def parallel_or(*args):
    """
    Evaluate the logical OR of several arguments, avoiding guarding on
    unbacked SymInts if another argument is definitely True.
    """
    if any(definitely_true(args) for a in args):
        return True
    return any(args)

def parallel_and(*args):
    """
    Evaluate the logical FALSE of several arguments, avoiding guarding on
    unbacked SymInts if another argument is definitely False.
    """
    if any(definitely_false(args) for a in args):
        return False
    return all(args)

def guard_scalar(a):
    if isinstance(a, (SymBool, bool)):
        return guard_bool(a)
    elif isinstance(a, (SymInt, int)):
        return guard_int(a)
    elif isinstance(a, (SymFloat, float)):
        return guard_float(a)
    else:
        raise AssertionError(f"unrecognized scalar {a}")

# inclusive both ways
def constrain_range(a, *, min: Optional[int], max: Optional[int] = None):
    """
    Applies a constraint that the passed in SymInt must lie between min-max
    inclusive-inclusive, WITHOUT introducing a guard on the SymInt (meaning
    that it can be used on unbacked SymInts).  If min/max are None, we assume
    that the dimension is unbounded in that direction.  Repeated application
    of constrain_range intersects the ranges.  This is a fairly low level API
    that doesn't have a lot of safety guarantees (TODO: provide higher level
    APIs).

    Currently, we use this API in the following circumstance: when we allocate
    an unbacked SymInt, denoting an integer quantity which is data dependent,
    we ordinarily do not know anything about what values it may take.  This
    means that any sort of guard on it will immediately fail.  However, in
    many cases, we know something about the unbacked SymInt: for example, we
    know that nonzero(x).size(0) must be >= 0.  We use constrain_range to
    narrow the possible range, declaring that negative symbols are impossible.
    This permits to definitely answer True to queries like 'nnz >= 0', even if
    we don't know what the actual (hinted) value of 'nnz' is.  In fact, we
    actually use constrain_range to unsoundly discharge common guards: for an
    unbacked SymInt produced by nonzero, we will also assume that it is not
    equal to 0/1 (even though these are perfectly possible values at runtime),
    because we generally expect graphs that are valid for N=2 to also be valid
    for N=1.

    .. warning::
        If you use constrain_range in the context of tracing, we do NOT check
        that the constraint was actually valid at runtime!  In fact, we
        cannot (easily) do so, as we currently unsoundly assume that unbacked
        SymInt can never be zero/one, even if it may actually take on these
        values at runtime (we assume that a graph that is valid for N=2 will
        also be valid for N=1).
    """
    if min is None:
        min = -sympy.oo
    if max is None:
        max = sympy.oo
    if not isinstance(a, SymInt):
        assert min <= a <= max
        return
    if isinstance(a.node.expr, sympy.Integer):
        assert min <= int(a.node.expr) <= max
        return
    # TODO: Turn this into a runtime assert too
    assert isinstance(a.node.expr, sympy.Symbol), "constraining non-Symbols NYI"
    # TODO: Shouldn't we install a guard if the symbol is backed?  Or is the
    # semantics that this is an "unchecked" assert (but it this actually
    # something useful?  Might be better to restrict only for unbacked
    # SymInt).
    r = a.node.shape_env.var_to_range[a.node.expr]
    a.node.shape_env.var_to_range[a.node.expr] = ValueRanges(
        builtins.max(r.lower, min), builtins.min(r.upper, max)
    )


def constrain_unify(a, b):
    """
    Given two SymInts, constrain them so that they must be equal.  NB:
    this will not work with SymInts that represent nontrivial expressions
    (yet!)
    """
    # TODO: Maybe dedupe this with _maybe_guard_eq?
    if not isinstance(a, SymInt):
        if not isinstance(b, SymInt):
            assert a == b
        else:
            assert isinstance(b.node.expr, sympy.Symbol), "constraining non-Symbols NYI"
            shape_env = b.node.shape_env
            shape_env.replacements[b.node.expr] = sympy.Integer(a)
    else:
        # TODO: Actually, we can support this as long as one of them is a symbol.
        # NB: We can't actually do "unification" as our operators are not
        # injective
        assert isinstance(a.node.expr, sympy.Symbol), "constraining non-Symbols NYI"
        shape_env = a.node.shape_env
        if not isinstance(b, SymInt):
            shape_env.replacements[a.node.expr] = sympy.Integer(b)
        else:
            assert a.node.shape_env is b.node.shape_env
            assert isinstance(b.node.expr, sympy.Symbol), "constraining non-Symbols NYI"
            new_var = shape_env._find(a.node.expr)
            shape_env.replacements[b.node.expr] = new_var

def guard_bool(a):
    if isinstance(a, SymBool):
        return a.node.guard_bool("", 0)  # NB: uses Python backtrace
    assert type(a) is bool, a
    return a

def guard_int(a):
    if isinstance(a, SymInt):
        return a.node.guard_int("", 0)  # NB: uses Python backtrace
    assert type(a) is int, a
    return a

def guard_float(a):
    if isinstance(a, SymFloat):
        return a.node.guard_float("", 0)  # NB: uses Python backtrace
    assert isinstance(a, float), a
    return a

# Drop in replacement for math.sqrt
def sym_sqrt(a):
    if hasattr(a, '__sym_sqrt__'):
        return a.__sym_sqrt__()
    return math.sqrt(a)

def to_node(self, num):
    if isinstance(num, SymTypes):
        return num.node
    elif type(num) is bool:
        return self.wrap_bool(num)
    elif type(num) is int:
        return self.wrap_int(num)
    elif type(num) is float:
        return self.wrap_float(num)
    else:
        # NotImplemented is important so that Python tries the
        # other magic method
        return NotImplemented

# Given a GraphModule, return all the FakeTensors for all the placeholders
def fx_placeholder_vals(gm):
    return [n.meta['val'] for n in gm.graph.nodes if n.op == "placeholder"]

def fx_placeholder_targets(gm):
    return [n.target for n in gm.graph.nodes if n.op == "placeholder"]

# Given a GraphModule and arguments to run it with, evaluate that the guards
# for its associated ShapeEnv are satisfied by the passed arguments.  This
# WILL check for duck sizing.
def eval_guards(gm, *args):
    return gm.shape_env.evaluate_guards_for_args(fx_placeholder_vals(gm), args)

def bind_symbols(gm, *args):
    return gm.shape_env.bind_symbols(fx_placeholder_vals(gm), args)

class DimDynamic(Enum):
    """
    Controls how to perform symbol allocation for a dimension.  It is always
    sound to default this to DYNAMIC, but the policies DUCK and STATIC can
    result in better trace-time and compile-time performance, as they reduce
    the number of allocated symbols and generally make your graph more static.

    NB: If we notice you've applied a constraint to the dimension, we will
    force it to DYNAMIC for simplicity.

    DimDynamic is controlled by a variety of higher level UX features.
    Currently:

    - In eager mode, the default policy is DUCK.
        - The default is changed to STATIC with assume_static_by_default.
        - An individual dim is marked DYNAMIC if you mark_dynamic_dim.
    - In export mode, the default policy is STATIC.
        - An individual dim is marked DYNAMIC if you mention it as dynamic_dim
          in the constraints kwarg.
    """
    # Treat the dimension symbolically
    DYNAMIC = 0
    # Treat the dimension symbolically, but if its hint matches another
    # dynamic dimension, unify the two symbols ("duck sizing")
    DUCK = 1
    # Treat the dimension statically based on its hint
    STATIC = 2

# NB: These constraints affect both clients and backends: given some
# constraint C, the client must pass inputs that satisfy the constraint,
# while a backend must not introduce guards BEYOND this constraint.
# For clarity, we document the implications on both sides for both the client
# and the backend.
#
# NB: These constraints are on a *single* dimension.  In principle, we could
# also have multi-dimension constraints, but our guess is that this is not
# actually useful and so we are not supporting it right now.
#
# NB: Strict constraints are typically only suitable for export, as in eager
# a backend like inductor may validly introduce extra, discretionary guards
# to improve performance of code.  A StrictMinMaxConstraint would be brittle
# under future optimizations performed by inductor; we don't guarantee
# eager code with StrictMinMaxConstraint will keep working in the future!

@dataclass(frozen=True)
class StrictMinMaxConstraint:
    """
    For clients: the size at this dimension must be within 'vr' (which
    specifies a lower and upper bound, inclusive-inclusive) AND it
    must be non-negative and should not be 0 or 1 (but see NB below).

    For backends: there must not be any guards on this dimension which
    are not implied by the given lower and upper bound.  Regardless of
    the lower bound, the backend can assume the size is non-negative
    and that it is not 0 or 1.

    An unbounded StrictMinMaxConstraint can be thought of as a strict version
    of "RelaxedUnspecConstraint".

    NB: Export will often unsoundly assume that a graph works for 0/1, even
    though at trace time we assumed size is not 0 or 1.  The idea is that
    if we produce a graph that works for a range of values, it will be OK
    for N=0/1 too.
    """
    vr: ValueRanges

    def render(self, source: Source):
        # TODO: better printing for -oo and oo
        return f"{self.vr.lower} <= {source.name()} <= {self.vr.upper}"

@dataclass(frozen=True)
class RelaxedUnspecConstraint:
    """
    For clients: no explicit constraint; constraint is whatever is implicitly
    inferred by guards from tracing.

    For backends: there must exist at least TWO possible values for the
    size at this dimension which satisfy the guards for this dimension.

    In other words, this constraint helps us distinguish between "we don't
    care if this dimension specializes or not" versus "this dimension must be
    unspecialized."  However, this constraint doesn't say very much about what
    specialization is permitted; for example, if we guard on a size being
    even, this would still be acceptable under an unspec constraint.  This
    makes UnspecConstraint useful for eager mode, where your backend compiler
    may add constraints to otherwise dynamic dimensions; we can't assert that
    there are NO guards as this is brittle because compilers should be able to
    add extra constraints.  If you want to assert that there are no guards,
    use StrictMinMaxConstraint with an unbounded ValueRanges.
    """
    def render(self, source: Source):
        return f"UnspecConstraint({source.name()})"

# NB: None here indicates the client constraint is whatever is implicitly
# inferred by guards from tracing, and that a backend can add whatever guards
# it wants (including fully specializing the value).
DimConstraint = Union[StrictMinMaxConstraint, RelaxedUnspecConstraint, None]

# TODO: An incomplete list
# 1. Set variables to be equal when we do equality
# 2. Specialize on 0/1 when we do subtraction
class SymNode:
    """
    This is a type erased SymInt/SymFloat which we use to do actual operations.
    End users don't touch this.  Magic methods are NOT defined on this object.
    """
    def __init__(self, expr, shape_env, pytype, hint: Optional[Union[int, float]], constant=None):
        self._expr = expr
        self.shape_env = shape_env
        self.pytype = pytype
        # What's the difference between hint and constant?
        #
        # - A constant is known to be invariant across invocations of the model;
        #   it will always be this value.  We only really know this when we
        #   encounter an honest-to-goodness literal (when wrapping it into
        #   a SymNode, we set constant.)  Most of the time, constant is None
        #
        # - A hint is a *particular* value from the particular run we are
        #   tracing, but it may vary the next time around.  It's useful to
        #   keep this around, as if we need a concrete value from a SymNode,
        #   we will return the hint and guard on the expression that produced
        #   it giving the same hint next time around.  The hint is not
        #   guaranteed to be set either: if you have an unbacked SymNode,
        #   there won't be any hint; it was the result of some tensor-dependent
        #   computation, but we don't know what it actually is because we
        #   haven't actually run the tensor computation.
        #
        # hint_expr is only set if we don't have a hint.  When it is set, it
        # contains the expression which contains the unbacked symnodes that,
        # if constrained, would allow this expression to be hinted again.
        if hint is None:
            self._hint_expr = self.expr.xreplace(shape_env.var_to_val)
            self._hint = None
            self._update_hint()  # check if the replacement actually was enough
        else:
            self._hint_expr = None
            self._hint = hint
        self.constant: Optional[Union[int, float, bool]] = constant

    @property
    def expr(self):
        self._update_expr()
        return self._expr

    # Check if we have replacements hint_expr that would allow us to
    # simplify it into a hint
    def _update_hint(self):
        if self._hint_expr.free_symbols <= self.shape_env.replacements.keys():
            new_hint = self.shape_env.replace(self._hint_expr)
            # NB: unification constraints could result in a replacement that
            # doesn't actually solve the hint!  Check for this.
            if new_hint.free_symbols:
                self._hint_expr = new_hint
                return
            self._hint = self.pytype(new_hint)
            self._hint_expr = None

    @property
    def hint(self):
        if self._hint is None:
            self._update_hint()
        return self._hint

    def has_hint(self):
        return self._hint is not None

    def require_hint(self):
        if self._hint is None:
            self._update_hint()
            if self._hint is None:
                raise self.shape_env._make_data_dependent_error(self._hint_expr, self.expr)
            else:
                return self._hint
        else:
            return self._hint

    def _update_expr(self):
        self._expr = self.shape_env.replace(self._expr)

    def is_int(self):
        return self.pytype is int

    def is_float(self):
        return self.pytype is float

    def is_bool(self):
        return self.pytype is bool

    def wrap_int(self, num):
        assert type(num) is int
        return SymNode(sympy.Integer(num), self.shape_env, int, num, constant=num)

    def wrap_float(self, num):
        assert type(num) is float
        return SymNode(sympy.Float(num), self.shape_env, float, num, constant=num)

    def wrap_bool(self, num):
        assert type(num) is bool
        return SymNode(sympy.true if num else sympy.false, self.shape_env, bool, num, constant=num)

    def clone(self):
        return self

    def str(self):
        return f"{self.expr}"

    def __str__(self):
        return self.str()

    def __repr__(self):
        return self.str()

    # These methods call the metaprogrammed methods, they're hand written
    # here so we get good stack traces
    def add(self, other) -> "SymNode":  # noqa: F811
        return self._add(other)  # type: ignore[attr-defined]

    def sub(self, other) -> "SymNode":  # noqa: F811
        return self._sub(other)  # type: ignore[attr-defined]

    def mul(self, other) -> "SymNode":  # noqa: F811
        return self._mul(other)  # type: ignore[attr-defined]

    def mod(self, other) -> "SymNode":  # noqa: F811
        return self._mod(other)  # type: ignore[attr-defined]

    def pow(self, other) -> "SymNode":  # noqa: F811
        return self._pow(other)  # type: ignore[attr-defined]

    def and_(self, other) -> "SymNode":  # noqa: F811
        return self._and_(other)  # type: ignore[attr-defined]

    def or_(self, other) -> "SymNode":  # noqa: F811
        return self._or_(other)  # type: ignore[attr-defined]

    def truediv(self, other) -> "SymNode":  # noqa: F811
        return self._truediv(other)  # type: ignore[attr-defined]

    def floordiv(self, other) -> "SymNode":  # noqa: F811
        return self._floordiv(other)  # type: ignore[attr-defined]

    def sym_not(self) -> "SymNode":  # noqa: F811
        return self._sym_not()  # type: ignore[attr-defined]

    def eq(self, other) -> "SymNode":  # noqa: F811
        return self._eq(other)  # type: ignore[attr-defined]

    def ne(self, other) -> "SymNode":  # noqa: F811
        return self._ne(other)  # type: ignore[attr-defined]

    def gt(self, other) -> "SymNode":  # noqa: F811
        return self._gt(other)  # type: ignore[attr-defined]

    def lt(self, other) -> "SymNode":  # noqa: F811
        return self._lt(other)  # type: ignore[attr-defined]

    def le(self, other) -> "SymNode":  # noqa: F811
        return self._le(other)  # type: ignore[attr-defined]

    def ge(self, other) -> "SymNode":  # noqa: F811
        return self._ge(other)  # type: ignore[attr-defined]

    def floor(self) -> "SymNode":  # noqa: F811
        return self._floor()  # type: ignore[attr-defined]

    def sym_float(self) -> "SymNode":  # noqa: F811
        return self._sym_float()  # type: ignore[attr-defined]

    def sym_int(self) -> "SymNode":  # noqa: F811
        return self._sym_int()  # type: ignore[attr-defined]

    def ceil(self) -> "SymNode":  # noqa: F811
        return self._ceil()  # type: ignore[attr-defined]

    def neg(self) -> "SymNode":  # noqa: F811
        return self._neg()  # type: ignore[attr-defined]

    def sym_min(self, other) -> "SymNode":  # noqa: F811
        return self._sym_min(other)  # type: ignore[attr-defined]

    def sym_max(self, other) -> "SymNode":  # noqa: F811
        return self._sym_max(other)  # type: ignore[attr-defined]

    def sym_sqrt(self) -> "SymNode":  # noqa: F811
        return self._sym_sqrt()  # type: ignore[attr-defined]

    def is_contiguous(self, sizes, strides) -> "SymNode":  # noqa: F811
        return self._is_contiguous(sizes, strides)  # type: ignore[attr-defined]

    def is_channels_last_contiguous_2d(self, sizes, strides) -> "SymNode":  # noqa: F811
        return self._is_channels_last_contiguous_2d(sizes, strides)  # type: ignore[attr-defined]

    def is_channels_last_contiguous_3d(self, sizes, strides) -> "SymNode":  # noqa: F811
        return self._is_channels_last_contiguous_3d(sizes, strides)  # type: ignore[attr-defined]

    def is_channels_last_strides_2d(self, sizes, strides) -> "SymNode":  # noqa: F811
        return self._is_channels_last_strides_2d(sizes, strides)  # type: ignore[attr-defined]

    def is_channels_last_strides_3d(self, sizes, strides) -> "SymNode":  # noqa: F811
        return self._is_channels_last_strides_3d(sizes, strides)  # type: ignore[attr-defined]

    def is_non_overlapping_and_dense_indicator(self, sizes, strides) -> "SymNode":  # noqa: F811
        return self._is_non_overlapping_and_dense_indicator(sizes, strides)  # type: ignore[attr-defined]

    # Make C++ happy
    def sym_or(self, other):  # noqa: F811
        return self.or_(other)

    def sym_and(self, other):  # noqa: F811
        return self.and_(other)

    def is_non_overlapping_and_dense(self, sizes, strides):
        return self.is_non_overlapping_and_dense_indicator(sizes, strides).eq(to_node(self, 1))  # type: ignore[attr-defined]

    def int_(self):
        return self.guard_int("", 0)  # NB: uses Python backtrace

    # You can manually trigger a guard with this function
    def guard_int(self, file, line):
        # TODO: use the file/line for some useful diagnostic on why a
        # guard occurred
        r = self.shape_env.evaluate_expr(self.expr, self.hint)
        try:
            return int(r)
        except Exception:
            log.warning(f"Failed to convert to int: {r}")
            raise

    def guard_float(self, file, line):
        # TODO: use the file/line for some useful diagnostic on why a
        # guard occurred
        r = self.shape_env.evaluate_expr(self.expr, self.hint)
        try:
            return float(r)
        except Exception:
            log.warning(f"Failed to convert to float: {r}")
            raise

    def guard_bool(self, file, line):
        # TODO: use the file/line for some useful diagnostic on why a
        # guard occurred
        r = self.shape_env.evaluate_expr(self.expr, self.hint)
        try:
            return bool(r)
        except Exception:
            log.warning(f"Failed to convert to bool: {r}")
            raise

    def bool_(self):
        return self.guard_bool("", 0)


# Overloaded to be compatible with regular Python.
# https://github.com/pytorch/pytorch/issues/90900
class Pow(sympy.Function):
    @classmethod
    def eval(cls, base, exp):
        if exp.is_zero:
            return sympy.Integer(1)
        elif base.is_zero and exp < 0:
            raise ZeroDivisionError(f"{base} cannot be raised to a negative power")
        else:
            return base ** exp

# Overloaded to be compatible with regular Python.
# https://github.com/pytorch/pytorch/issues/90900
class TrueDiv(sympy.Function):
    @classmethod
    def eval(cls, base, divisor):
        if divisor.is_zero:
            raise ZeroDivisionError("division by zero")
        else:
            return base / divisor

class FloorDiv(sympy.Function):
    """
    We maintain this so that:
    1. We can use divisibility guards to simplify FloorDiv(a, b) to a / b.
    2. Printing out the expression is nicer (compared to say, representing a//b as (a - a % b) / b)
    """
    nargs = (2,)
    precedence = 50  # precedence of mul  # noqa: F811

    # Default return type for SymPy assumptions.
    # https://docs.sympy.org/latest/guides/assumptions.html#implementing-assumptions-handlers
    is_real = True

    @property
    def base(self):
        return self.args[0]

    @property
    def divisor(self):
        return self.args[1]

    def _sympystr(self, printer):
        base = printer.parenthesize(self.base, self.precedence)
        divisor = printer.parenthesize(self.divisor, self.precedence)
        return f"{base}//{divisor}"

    # SymPy assumptions based on argument types.
    def _eval_is_real(self):
        return fuzzy_or([self.base.is_real, self.divisor.is_real])

    def _eval_is_integer(self):
        return fuzzy_and([self.base.is_integer, self.divisor.is_integer])

    # Automatic evaluation.
    # https://docs.sympy.org/latest/guides/custom-functions.html#best-practices-for-eval
    @classmethod
    def eval(cls, base, divisor):
        def check_supported_type(x):
            if (x.is_integer is False and x.is_real is False and x.is_complex) or x.is_Boolean:
                raise TypeError(
                    f"unsupported operand type(s) for //: "
                    f"'{type(base).__name__}' and '{type(divisor).__name__}'"
                    f", expected integer or real")

        check_supported_type(base)
        check_supported_type(divisor)

        # We don't provide the same error message as in Python because SymPy
        # makes it difficult to check the types.
        if divisor.is_zero:
            raise ZeroDivisionError("division by zero")

        if base.is_zero:
            return sympy.S.Zero
        if base.is_integer and divisor == 1:
            return base
        if base.is_real and divisor == 1:
            return sympy.floor(base)
        if isinstance(base, sympy.Integer) and isinstance(divisor, sympy.Integer):
            return base // divisor
        if isinstance(base, (sympy.Integer, sympy.Float)) and isinstance(divisor, (sympy.Integer, sympy.Float)):
            return sympy.floor(base / divisor)
        if isinstance(base, FloorDiv):
            return FloorDiv(base.args[0], base.args[1] * divisor)

        if isinstance(base, sympy.Add):
            for a in base.args:
                gcd = sympy.gcd(a, divisor)
                if gcd == divisor:
                    return FloorDiv(base - a, divisor) + a / gcd

        gcd = sympy.gcd(base, divisor)
        if gcd != 1:
            return FloorDiv(
                sympy.simplify(base / gcd), sympy.simplify(divisor / gcd)
            )

# TODO: As an indicator, this != 0 implies == 1 (and vice versa).
# Because we do not have the ability to guard on the stride permutation
# at the moment, it is hard to make further inferences when this is true,
# as although we know the tensor is contiguous in *some* layout, we don't
# know which one (however, you could, for example, make the inference that
# reshaping this to a 1D tensor can be guard-free.)
class IsNonOverlappingAndDenseIndicator(sympy.Function):
    is_integer = True

    @classmethod
    def eval(cls, *args):
        assert len(args) % 2 == 0
        dim = len(args) // 2
        # TODO: it is possible to make progress evaluating this guard
        # even if not all of the inputs are known.  For example, a 2D
        # tensor with non-0/1 sizes but strides (0, 1) is definitely
        # false, because we know its numel > 1 but it's broadcasted
        # in dim 0.
        if all(isinstance(a, sympy.Integer) for a in args):
            size_args = args[0:dim]
            stride_args = args[dim:]
            return eval_is_non_overlapping_and_dense(
                [int(a) for a in size_args],
                [int(a) for a in stride_args]
            )
        return None

IndicatorTypes = (IsNonOverlappingAndDenseIndicator,)

@lru_cache(256)
def safe_expand(r):
    if hasattr(r, 'expand'):
        try:
            return sympy.expand(r)
        except RecursionError:
            log.warning(f"RecursionError in sympy.expand({r})")
            return r
    else:
        return r

# Methods that have a `__foo__` as well as `__rfoo__`
reflectable_magic_methods = {
    'add': lambda a, b: a + b,
    'sub': lambda a, b: a - b,
    'mul': lambda a, b: a * b,
    'mod': lambda a, b: a % b,
    'pow': lambda a, b: Pow(a, b),
    'and': lambda a, b: a & b,
    'or': lambda a, b: a | b,
    'truediv': lambda a, b: TrueDiv(a, b),
    'floordiv': lambda a, b: FloorDiv(a, b),
}


def error():
    raise AssertionError("shouldn't be hit")


def get_debugging_stack(num_frames_to_cut=2):
    # cut this frame and the caller's frame by default
    return ''.join(traceback.format_list(traceback.extract_stack()[:-num_frames_to_cut]))


def floor_ceil_helper(a, fn):
    if isinstance(a, sympy.Mul):
        aa = a.args
        if len(aa) == 2 and isinstance(aa[0], sympy.Float) and aa[1].is_integer:
            coef = sympy.Integer(aa[0])
            if aa[0] == coef:  # structural equality test
                return coef * aa[1]
    if isinstance(a, sympy.Float) and a == sympy.Integer(a) or isinstance(a, sympy.Integer):
        return sympy.Integer(a)
    return fn(a)

def floor_impl(a):
    return floor_ceil_helper(a, sympy.floor)

def ceil_impl(a):
    return floor_ceil_helper(a, sympy.ceiling)


magic_methods = {
    **reflectable_magic_methods,
    'sym_not': lambda a: ~a,
    'eq': lambda a, b: sympy.Eq(a, b),
    'ne': lambda a, b: sympy.Ne(a, b),
    'gt': lambda a, b: sympy.Gt(a, b),
    'lt': lambda a, b: sympy.Lt(a, b),
    'le': lambda a, b: sympy.Le(a, b),
    'ge': lambda a, b: sympy.Ge(a, b),
    'floor': floor_impl,
    'sym_float': lambda a: a,  # Cannot use sympy.Float(a) here, coz it expects python literals
    'ceil': ceil_impl,
    'neg': lambda a: -a,
    'sym_min': lambda a, b: sympy.Min(a, b),
    'sym_max': lambda a, b: sympy.Max(a, b),
    'sym_sqrt': lambda a: sympy.sqrt(a),
}

sizes_strides_methods = {
    # TODO: These could also be done with indicators, maybe it is better
    # for reasoning to do it that way
    'is_contiguous': lambda sizes, strides: sympy_is_contiguous(sizes, strides),
    'is_channels_last_contiguous_2d': lambda sizes, strides: sympy_is_channels_last_contiguous_2d(sizes, strides),
    'is_channels_last_contiguous_3d': lambda sizes, strides: sympy_is_channels_last_contiguous_3d(sizes, strides),
    'is_channels_last_strides_2d': lambda sizes, strides: sympy_is_channels_last_strides_2d(sizes, strides),
    'is_channels_last_strides_3d': lambda sizes, strides: sympy_is_channels_last_strides_3d(sizes, strides),
    'is_non_overlapping_and_dense_indicator': lambda sizes, strides: IsNonOverlappingAndDenseIndicator(*sizes, *strides),
}

alternate_impl_if_hinted_methods = {
    "sym_min": builtins.min,
    "sym_max": builtins.max,
}

def sympy_is_contiguous_generic(sizes, strides, dim_order):
    dim = len(sizes)

    if len(dim_order) != dim:
        return sympy.false

    is_contiguous = sympy.true
    z = sympy.Integer(1)
    # Contiguous if the strides make sense (or the dim is size 1)
    for d in dim_order:
        is_contiguous &= sympy.Eq(sizes[d], sympy.Integer(1)) | sympy.Eq(strides[d], z)
        z *= sizes[d]
    # OR if any size is zero
    for d in range(dim):
        is_contiguous |= sympy.Eq(sizes[d], sympy.Integer(0))
    return is_contiguous

def sympy_is_contiguous(sizes, strides):
    dim = len(sizes)
    return sympy_is_contiguous_generic(sizes, strides, list(range(dim - 1, -1, -1)))

# NB: There is a TODO in C++ to allow omitting the batch dim.  If that
# happens you will need to refactor this

def sympy_is_channels_last_contiguous_2d(sizes, strides):
    return sympy_is_contiguous_generic(sizes, strides, [1, 3, 2, 0])

def sympy_is_channels_last_contiguous_3d(sizes, strides):
    return sympy_is_contiguous_generic(sizes, strides, [1, 4, 3, 2, 0])

def sympy_is_channels_last_strides_generic(sizes, strides, dim_order):
    dim = len(sizes)

    if dim != len(dim_order):
        return sympy.false

    m = sympy.Integer(0)
    r = sympy.true

    # special case for trivial C dimension. default to NCHW
    r &= sympy.Ne(strides[1], 0)

    for d in dim_order:
        r &= sympy.Ne(sizes[d], 0) & (strides[d] >= m)
        # Fallback to NCHW as default layout for ambiguous cases
        # This is the flaw of implicit memory_format from strides.
        # N111 tensor with identical strides for size 1 dimension;
        # Two cases could lead us here:
        # a. N111 contiguous Tensor ([N,1,1,1]@[1,1,1,1])
        # b. N11W contiguous Tensor sliced on the W-dimension.
        # ([N,1,1,1]@[W,W,W,W])
        if d == 0:
            r &= sympy.Ne(m, strides[1])
        # This is necessary to:
        # 1. distinguish the memory_format of N1H1;
        #     [H, 1, 1, 1] channels_last stride
        #     [H, H, 1, 1] contiguous stride
        # 2. permutation of 1C1W:
        #     [1, C, 1, H]@[HC, H, H, 1] transpose(1, 3)
        #     [1, H, 1, C]@[HC, 1, H, H] shouldn't be identified as
        #     channels_last
        m = strides[d] * sympy.Max(sizes[d], 1)

    return r

def sympy_is_channels_last_strides_2d(sizes, strides):
    return sympy_is_channels_last_strides_generic(sizes, strides, [1, 3, 2, 0])

def sympy_is_channels_last_strides_3d(sizes, strides):
    return sympy_is_channels_last_strides_generic(sizes, strides, [1, 4, 3, 2, 0])

# TODO: Deduplicate this with torch/_prims_common/__init__.py
def eval_is_non_overlapping_and_dense(sizes, strides):
    return int(guard_bool(_eval_is_non_overlapping_and_dense(sizes, strides)))

def _eval_is_non_overlapping_and_dense(sizes, strides):
    dim = len(sizes)

    # Short-circuits for tensors of rank one, which are
    # non-overlapping and "dense" if their stride is one
    # or it is a 0/1 element tensor
    if dim == 1:
        return strides[0] == 1 or sizes[0] < 2

    # Checks that there exists a permutation of the strides s.t. the tensor would be contiguous
    # Sorts (length, stride) pairs by stride
    lengths_and_strides = sorted(
        zip(sizes, strides), key=operator.itemgetter(1)
    )

    # Unlike the C++ code, we don't move the 0/1 size dimensions to the
    # end.  So we have to keep going for this code.
    expected_stride = 1
    for length, stride in lengths_and_strides:

        if length == 1:
            continue

        if stride != expected_stride:
            return False

        expected_stride *= length

    return True

unary_magic_methods = {
    'sym_float',
    'ceil',
    'floor',
    'neg',
    'sym_sqrt',
    'sym_not',
}

bool_magic_methods = {"and", "or", "sym_not"}

magic_methods_on_math = {"ceil", "floor"}
magic_methods_on_submodule = {"sym_float", "sym_sqrt", "sym_min", "sym_max", "sym_not"}
magic_methods_on_operator_with_trailing_underscore = {"and", "or"}

def method_to_operator(method):
    if method in magic_methods_on_operator_with_trailing_underscore:
        method_attr = f"{method}_"
    else:
        method_attr = method
    if method in magic_methods_on_submodule:
        op = getattr(torch.fx.experimental.symbolic_shapes, method_attr)
    elif method in magic_methods_on_math:
        op = getattr(math, method_attr)
    else:
        op = getattr(operator, method_attr)
    return op

SYMPY_INTERP = {
    'Eq': operator.eq,
    'Ne': operator.ne,
    'Gt': operator.gt,
    'Lt': operator.lt,
    'Le': operator.le,
    'Ge': operator.ge,
    'Min': min,
    'Max': max,
    'Mod': operator.mod,
    'FloorDiv': operator.floordiv,
    'TrueDiv': operator.truediv,
    'IsNonOverlappingAndDenseIndicator': eval_is_non_overlapping_and_dense,
    'floor': math.floor,
    'ceiling': math.ceil,
}

always_float_magic_methods = {"truediv", "sym_float", "sym_sqrt", "pow"}
always_int_magic_methods = {"ceil", "floor"}
always_bool_magic_methods = {"eq", "ne", "gt", "lt", "le", "ge", "and", "or", "sym_not", "is_non_overlapping_and_dense"}

def wrap_node(x):
    # TODO: let C++ also take advantage of this
    if isinstance(x, SymNode) and x.constant is not None:
        return x.constant
    if x.is_int():
        return SymInt(x)
    elif x.is_float():
        return SymFloat(x)
    elif x.is_bool():
        return SymBool(x)
    else:
        raise AssertionError(f"unrecognized return type {x}")

def _make_node_magic(method, func):
    func = lru_cache(256)(func)

    if method in magic_methods_on_operator_with_trailing_underscore:
        method_attr = f"{method}_"
    else:
        method_attr = method

    def binary_magic_impl(self, other):
        op = method_to_operator(method)

        out_hint = None
        if self.hint is not None and other.hint is not None:
            out_hint = op(self.hint, other.hint)

        alternate_impl = alternate_impl_if_hinted_methods.get(method)
        if alternate_impl and out_hint is not None:
            return to_node(self, alternate_impl(wrap_node(self), wrap_node(other)))

        if SYM_FUNCTION_MODE:
            return to_node(self, _handle_sym_dispatch(op, (wrap_node(self), wrap_node(other)), {}))
        assert isinstance(other, SymNode)
        other_expr = other.expr
        # TODO: consider constant prop here
        expr = self.shape_env.replace(self.expr)
        other_expr = self.shape_env.replace(other_expr)
        try:
            out = func(expr, other_expr)
        except Exception:
            log.warning(f"failed to eval {method}({expr}, {other_expr})")
            raise
        out = safe_expand(out)
        pytype: Type
        # This is not strictly correct. In Python, a**b may return complex when
        # a < 0 and b is a float: (-1)**2.1. Same for sympy.sqrt(-3.14). This
        # returns a float while both arguments are ints: 2**(-1). Also, max and
        # min do not type promote. To avoid having data-dependent control flow
        # here, we just set the type to float if one of the args is a float. In
        # case of a type mismatch, we assume that it will be detected during
        # evaluation.
        if method in always_float_magic_methods:
            pytype = float
        elif method in always_bool_magic_methods:
            pytype = bool
        elif self.pytype is float or other.pytype is float:
            pytype = float
        else:
            pytype = self.pytype

        return SymNode(out, self.shape_env, pytype, out_hint)

    def unary_magic_impl(self):
        op = method_to_operator(method)
        if SYM_FUNCTION_MODE:
            return to_node(self, _handle_sym_dispatch(op, (wrap_node(self),), {}))
        # TODO: consider constant prop here
        expr = self.shape_env.replace(self.expr)
        if method == "floor" or method == "ceiling":
            expr = self.shape_env._simplify_floor_div(expr)

        try:
            out = func(expr)
        except Exception:
            log.warning(f"failed to eval {method}({expr})")
            raise

        out_hint = None
        if self.hint is not None:
            out_hint = op(self.hint)
        out = safe_expand(out)
        pytype: Type
        if method in always_int_magic_methods:
            pytype = int
        elif method in always_float_magic_methods:
            pytype = float
        else:
            pytype = self.pytype

        return SymNode(out, self.shape_env, pytype, out_hint)

    if method in unary_magic_methods:
        setattr(SymNode, f"_{method_attr}", unary_magic_impl)
    else:
        setattr(SymNode, f"_{method_attr}", binary_magic_impl)

def _make_node_sizes_strides(method, func):
    # NB: don't LRU cache, lots of arguments

    def sizes_strides_impl(self, sizes, strides):
        op = getattr(sys.modules[__name__], method)
        if SYM_FUNCTION_MODE:
            return to_node(
                self,
                _handle_sym_dispatch(
                    op,
                    ([wrap_node(s) for s in sizes], [wrap_node(s) for s in strides]),
                    {}
                )
            )
        size_exprs = [s.expr for s in sizes]
        stride_exprs = [s.expr for s in strides]
        try:
            out = func(size_exprs, stride_exprs)
        except Exception:
            log.warning(f"failed to eval {method}({size_exprs}, {stride_exprs})")
            raise
        # bool is never expandable

        size_hints = []
        out_hint = None
        for s in sizes:
            if s.hint is None:
                break
            size_hints.append(s.hint)
        else:
            stride_hints = []
            for s in strides:
                if s.hint is None:
                    break
                stride_hints.append(s.hint)
            else:
                out_hint = op(size_hints, stride_hints)

        # NB: This is the indicator function, not the actual bool!
        pytype: Type
        if method.endswith("_indicator"):
            pytype = int
        else:
            pytype = bool
        return SymNode(out, self.shape_env, pytype, out_hint)

    setattr(SymNode, f"_{method}", sizes_strides_impl)

    # TODO: This is technically hotpath, but in the ideal end state
    # guards on this will resolve at a higher level so you never
    # spend time in this code
    def sizes_strides_user(sizes, strides):
        for a in itertools.chain(sizes, strides):
            if isinstance(a, SymInt):
                return wrap_node(getattr(a.node, method)(
                    [to_node(a.node, b) for b in sizes],
                    [to_node(a.node, b) for b in strides],
                ))
        if method == "is_non_overlapping_and_dense_indicator":
            return eval_is_non_overlapping_and_dense(sizes, strides)
        else:
            # TODO: this is an awful implementation
            return bool(func(
                [sympy.sympify(a) for a in sizes],
                [sympy.sympify(a) for a in strides],
            ))

    # Skip for is_non_overlapping_and_dense_indicator
    if not hasattr(sys.modules[__name__], method):
        setattr(sys.modules[__name__], method, sizes_strides_user)

for method, func in magic_methods.items():
    _make_node_magic(method, func)

for method, func in sizes_strides_methods.items():
    _make_node_sizes_strides(method, func)

def _make_user_magic(method, user_type):
    # User magic takes care of wrapping the other operand into a node,
    # so that our internal logic can assume everything is nodes

    if method in magic_methods_on_operator_with_trailing_underscore:
        method_attr = f"{method}_"
    else:
        method_attr = method

    def unary_magic_impl(self):
        return wrap_node(getattr(self.node, method_attr)())

    def binary_magic_impl(self, other):
        other_node = to_node(self.node, other)
        if other_node is NotImplemented:
            return NotImplemented
        return wrap_node(getattr(self.node, method_attr)(other_node))

    def rbinary_magic_impl(self, other):
        other_node = to_node(self.node, other)
        if other_node is NotImplemented:
            return NotImplemented
        return wrap_node(getattr(other_node, method_attr)(self.node))

    if method in unary_magic_methods:
        setattr(user_type, f"__{method}__", unary_magic_impl)
    else:
        setattr(user_type, f"__{method}__", binary_magic_impl)
        if method in reflectable_magic_methods:
            setattr(user_type, f"__r{method}__", rbinary_magic_impl)

for method, func in magic_methods.items():
    if method in bool_magic_methods:
        _make_user_magic(method, SymBool)
    else:
        _make_user_magic(method, SymInt)
        _make_user_magic(method, SymFloat)

del method
del func

def _lru_cache(fn, maxsize=None):
    """
    Wrapper around lru_cache that clears when new info about shapes has been
    updated.

    Use lru_cache if the output is always the same, regardless of the
    constraints we know now (i.e. evaluate_expr)

    Use _lru_cache otherwise.
    """
    fn_cache = lru_cache(maxsize)(fn)
    prior_key = None

    @functools.wraps(fn)
    def wrapper(self, *args, **kwargs):
        nonlocal prior_key
        if prior_key != self._get_key():
            prior_key = self._get_key()
            fn_cache.cache_clear()
        return fn_cache(self, *args, **kwargs)

    wrapper.cache_info = fn_cache.cache_info  # type: ignore[attr-defined]
    return wrapper


class ShapeGuardPrinter(StrPrinter):
    def __init__(
        self,
        symbol_to_source,
        source_ref,
        var_to_sources,
    ):
        super().__init__()
        self.symbol_to_source = symbol_to_source
        self.source_ref = source_ref
        self.var_to_sources = var_to_sources

    def _print_Symbol(self, expr) -> str:
        assert isinstance(expr, sympy.Symbol), str(type(expr))

        def repr_symbol_to_source():
            return repr({
                symbol: [s.name() for s in sources]
                for symbol, sources in self.symbol_to_source.items()
            })

        assert expr in self.symbol_to_source, (
            f"{expr} (could be from {[s.name() for s in self.var_to_sources[expr]]}) "
            f"not in {repr_symbol_to_source()}.  If this assert is failing, it could be "
            "due to the issue described in https://github.com/pytorch/pytorch/pull/90665"
        )
        return self.source_ref(self.symbol_to_source[expr][0])


class LoggingShapeGuardPrinter(ShapeGuardPrinter):
    def __init__(self, var_to_sources):
        super().__init__(var_to_sources, lambda n: n.name(), var_to_sources)


TLS = threading.local()


class ShapeEnv:
    def __init__(
        self, *,
        allow_scalar_outputs=True,
        allow_dynamic_output_shape_ops=True,
        # NB: These are legacy configuration that help us make good choices
        # when the constraint/dynamic dims are not explicitly passed to us.
        # Ideally we will fix all call sites to be explicit and not have
        # implicit choices, but this apparently was pretty involved.
        assume_static_by_default=False,
        # Note - On 0/1 specialization
        #
        # The following options affect decisions we make about eager
        # specialization.  Disabling them will increase trace time (as we do
        # more symbolic reasoning) and can also harm the quality of generated
        # code (because inductor may not be able to specialize for bounds
        # being equal--although if we later respecialize because of a guard,
        # your code may be just as good as it was before.)
        #
        # When True, eagerly specialize input sizes which have 0/1.
        specialize_zero_one=True,
        # When True, assume input sizes which have the same size are
        # symbolically equal.
        duck_shape=True,
    ):
        # Not directly used by ShapeEnv; indirectly used by FakeTensor
        self.allow_scalar_outputs = allow_scalar_outputs
        self.allow_dynamic_output_shape_ops = allow_dynamic_output_shape_ops
        self.guards: List[ShapeGuard] = []
        # Maps symbolic ints to their original concrete values
        # Currently populated from tensors
        self.var_to_val: Dict["sympy.Symbol", "sympy.Integer"] = {}
        # Maps symbolic ints to their min/max range.  These ranges
        # are conservative: the int MUST fall in the range, but the
        # range may contain ints which may not actually appear in
        # practice
        self.var_to_range: Dict["sympy.Symbol", ValueRanges] = {}
        self.var_to_sources: Dict["sympy.Symbol", List[Source]] = {}
        self.var_to_stack: Dict["sympy.Symbol", str] = {}
        # Maps from sympy ints to expressions representing them
        # Populated from equality guards (i.e. a.shape[0] == b.shape[0])
        self.replacements: Dict["sympy.Symbol", "sympy.Expr"] = {}  #
        # Set holds a % b expressions that evaluate to 0.
        self.divisible: Set["sympy.Expr"] = set()
        # Duck-shaping says that if two input tensors have the same size,
        # they get assigned the same symbolic variable
        self.val_to_var: Dict[int, "sympy.Expr"] = {}
        if specialize_zero_one:
            self.val_to_var = {0: sympy.Integer(0), 1: sympy.Integer(1)}
        self.unbacked_symfloat_counter = itertools.count()
        self.unbacked_symint_counter = itertools.count()
        self.assume_static_by_default = assume_static_by_default
        self.specialize_zero_one = specialize_zero_one
        self.duck_shape = duck_shape

    def _suppress_guards_tls(self):
        return getattr(TLS, "suppress_guards", False)

    @contextmanager
    def suppress_guards(self):
        TLS.suppress_guards = True
        try:
            yield
        finally:
            TLS.suppress_guards = False

    def _get_key(self):
        """
        Defines the current "state" of the guards we've accumulated in this ShapeEnv.
        Determines when we need to invalidate our cache
        """
        return (len(self.replacements), len(self.divisible))

    def _produce_dyn_sizes(self,
                           ex: torch.Tensor,
                           source: Source,
                           dynamic_dims: DimList[DimDynamic],
                           constraint_dims: DimList[DimConstraint],
                           ) -> List[sympy.Expr]:
        from torch._dynamo.source import TensorPropertySource, TensorProperty
        size = []
        for i, val in enumerate(ex.size()):
            size.append(self.create_symbol(
                val, TensorPropertySource(source, TensorProperty.SIZE, i), dynamic_dims[i], constraint_dims[i]
            ))
        return size

    def create_symbolic_sizes_strides_storage_offset(
        self,
        ex: torch.Tensor,
        source: Source,
        *,
        dynamic_dims: Optional[DimList[DimDynamic]] = None,
        constraint_dims: Optional[DimList[DimConstraint]] = None,
    ):
        """
        Returns a list of symbolic sizes and strides for the given tensor.
        We try our best to express stride in terms of the sizes, so as to not
        introduce new symbolic variables.
        """
        dim = ex.dim()

        # Reimplement the legacy behavior
        if constraint_dims is None:
            constraint_dims = [None] * dim
        if dynamic_dims is None:
            dynamic_dims = []
            for i in range(dim):
                # NB: This is encapsulation breaking!  Legacy behavior was
                # bad.
                if _is_dim_dynamic(ex, i):
                    r = DimDynamic.DYNAMIC
                elif self.assume_static_by_default:
                    r = DimDynamic.STATIC
                else:
                    r = DimDynamic.DUCK
                dynamic_dims.append(r)
            dynamic_dims = [DimDynamic.DUCK] * dim

        assert len(dynamic_dims) == dim
        assert len(constraint_dims) == dim

        from torch._dynamo.source import TensorPropertySource, TensorProperty
        size: List[sympy.Expr] = self._produce_dyn_sizes(ex, source, dynamic_dims, constraint_dims)
        stride: List[Optional[sympy.Expr]] = [None] * len(size)
        for i, val in enumerate(ex.stride()):
            if val in (0, 1):
                stride[i] = sympy.Integer(val)
        while any(x is None for x in stride):
            candidates = {
                ex.size(i) * ex.stride()[i]: size[i] * stride[i]
                for i in range(len(size))
                if stride[i] is not None and ex.stride()[i] >= 0
            }
            # iterate over unbound strides in sorted order
            val_list = sorted(
                [(ex.stride()[i], i) for i in range(len(stride)) if stride[i] is None]
            )
            for _, i in val_list:
                if stride[i] is None and ex.stride()[i] in candidates:
                    stride[i] = candidates[ex.stride()[i]]
                    candidates[ex.size(i) * ex.stride()[i]] = size[i] * stride[i]
            if any(x is None for x in stride):
                # bind the smallest unbound stride to a new variable
                val, i = min(
                    [
                        (ex.stride()[i], i)
                        for i in range(len(stride))
                        if stride[i] is None
                    ]
                )
                stride[i] = self.create_symbol(
                    val,
                    TensorPropertySource(source, TensorProperty.STRIDE, i),
                    # TODO: This should be DYNAMIC, using DUCK for BC
                    dynamic_dim=DimDynamic.DUCK,
                    constraint_dim=None,
                )
        assert all(x is not None for x in stride)

        sym_sizes = [self.create_symintnode(i, hint=hint) for i, hint in zip(size, ex.size())]
        sym_stride = []
        for i, stride_expr in enumerate(stride):
            # NB: Don't duck size the stride; instead use the expression
            # we computed
            assert stride_expr is not None
            sym_stride.append(self.create_symintnode(stride_expr, hint=ex.stride(i)))
        sym_storage_offset = self.create_symintnode(self.create_symbol(
            ex.storage_offset(),
            TensorPropertySource(source, TensorProperty.STORAGE_OFFSET),
            # TODO: This should be DYNAMIC, using DUCK for BC
            dynamic_dim=DimDynamic.DUCK,
            constraint_dim=None,
        ), hint=ex.storage_offset())
        return sym_sizes, sym_stride, sym_storage_offset

    # If you know what the current hint value of the SymInt to be created
    # is, pass it into hint.  Otherwise, pass None and we will make our best
    # guess
    def create_symintnode(self, sym: "sympy.Expr", *, hint: Optional[int]):
        if isinstance(sym, sympy.Integer):
            if hint is not None:
                assert int(sym) == hint
            return int(sym)
        return SymInt(SymNode(sym, self, int, hint))

    def create_unbacked_symfloat(self):
        symbol = sympy.Symbol(f"f{next(self.unbacked_symfloat_counter)}")
        self.var_to_stack[symbol] = ''.join(traceback.format_list(traceback.extract_stack()[:-1]))
        self.var_to_range[symbol] = ValueRanges.unknown()
        return SymFloat(SymNode(symbol, self, float, None))

    def create_unbacked_symint(self):
        symbol = sympy.Symbol(f"i{next(self.unbacked_symint_counter)}", integer=True)
        self.var_to_stack[symbol] = ''.join(traceback.format_list(traceback.extract_stack()[:-1]))
        self.var_to_range[symbol] = ValueRanges(-sys.maxsize - 1, sys.maxsize)
        return SymInt(SymNode(symbol, self, int, None))

    def create_symbol(
        self,
        val: int,
        source: Source,
        dynamic_dim: DimDynamic = DimDynamic.DUCK,
        constraint_dim: DimConstraint = None,  # NB: includes None
    ) -> "sympy.Expr":
        assert isinstance(source, Source), f"{type(source)} {source}"
        # It's always sound to allocate a symbol as DYNAMIC.  If the user
        # constrained the symbol, force the policy to DYNAMIC, because our
        # constraint code will do weird stuff if, e.g., it's duck shaped
        if constraint_dim is not None:
            dynamic_dim = DimDynamic.DYNAMIC

        if dynamic_dim is DimDynamic.STATIC:
            return sympy.Integer(val)
        elif dynamic_dim is DimDynamic.DUCK:
            # duck_shape can be used to globally turn off duck shaping, even
            # if it was requested
            duck = self.duck_shape
        elif dynamic_dim is DimDynamic.DYNAMIC:
            duck = False
        else:
            raise AssertionError(f"unhandled dynamic_dim {dynamic_dim}")

        if val < 0:
            from torch._dynamo.source import NegateSource
            assert constraint_dim is None, "constraints on negative unspec ints NYI"
            return -self.create_symbol(-val, NegateSource(source), dynamic_dim, constraint_dim)

        if val in (0, 1) and self.specialize_zero_one:
            r = self.val_to_var[val]
        elif not duck or val not in self.val_to_var:
            # If we're not duck shaping, we always create a new symbol
            # Even if we're duck shaping, if we haven't seen this particular
            # value before, we also create a new symbol
            sympy_expr = sympy.Symbol(f"s{len(self.var_to_val)}", positive=True, integer=True)
            log.info("create_symbol %s = %s", sympy_expr, val)
            # We always associate vars to vals
            self.var_to_val[sympy_expr] = sympy.Integer(val)
            # Do the appending later, because we always want to populate this
            self.var_to_sources[sympy_expr] = []

            if duck:
                # Make sure to reuse this symbol for subsequent duck shaping
                self.val_to_var[val] = sympy_expr

            # Apply default range, which assumes not zero-one
            self.var_to_range[sympy_expr] = self._default_value_range()

            # Small performance optimization: if we have a min-max constraint,
            # we can proactively narrow to that range
            if isinstance(constraint_dim, StrictMinMaxConstraint):
                assert not duck
                self.var_to_range[sympy_expr] &= constraint_dim.vr

            vr = self.var_to_range[sympy_expr]
            if val not in vr:
                raise RuntimeError(f"{val} not in range [{vr.lower}, {vr.upper}]")

            r = sympy_expr
        else:
            # This implements duck-shaping: input sizes that match are assigned
            # the same symint
            r = self.val_to_var[val]

        if isinstance(r, sympy.Symbol):
            self.var_to_sources[r].append(source)
        return r

    # Generates a list of guards strings which, when evaluated in a context that
    # defines tensors for all the sources, returns True or False depending
    # on if the guards in the list evaluated to True or not.  Primarily used by Dynamo,
    # but this is also helpful for manual testing of guards (see
    # evaluate_guards_for_args)
    #
    # For convenience in testing, a source is allowed to be a str,
    # in which case we will assume it is a LocalSource
    #
    # simplified lets you omit duck sizing, equality and 0/1 guards.
    # This is useful for testing when you don't care about the boilerplate
    # guards, and it may be helpful for user output too (be careful though;
    # some equality guards are nontrivial!  It would be nice to get simplified
    # output to print them too).  It's private because it's not
    # intended for normal use
    def produce_guards(
        self,
        placeholders,
        sources,
        source_ref=lambda n: n.name(),
        *,
        # An input is either a SymInt (in which case you directly have
        # DimConstraint) or a Tensor (in which case you have a
        # DimList[DimConstraint]).  Whenever Optional is accepted, that
        # just means there are no constraints
        constraint_inputs: Optional[InputList[Union[DimConstraint, Optional[DimList[DimConstraint]]]]] = None,
        _simplified=False
    ) -> List[str]:
        assert len(placeholders) == len(sources)

        # Expand optional inputs, or verify invariants are upheld
        if constraint_inputs is None:
            constraint_inputs = [
                [None] * t.dim() if isinstance(t, torch.Tensor) else None for t in placeholders
            ]
        else:
            assert len(constraint_inputs) == len(placeholders)
            for i, (t, constraint) in enumerate(zip(placeholders, constraint_inputs)):
                if isinstance(t, torch.Tensor):
                    if constraint is None:
                        constraint_inputs[i] = [None] * t.dim()
                    else:
                        assert len(constraint) == t.dim()
                else:
                    assert isinstance(t, (SymInt, int))
                    assert not isinstance(constraint, list)

        # It took a lot of sweat to figure out the algorithm here.  Let's
        # explain how it works.
        #
        # The ShapeEnv lifecycle looks something like this:
        #
        # - For each input, you either generate a fresh Sympy symbol (s0) to
        #   represent its value (a binding site), or you reuse some
        #   preexisting symbol or expression, skipping the symbol allocation
        #   (e.g., duck sizing to a preexisting symbol, or expressing a
        #   stride as a multiplication of a separate stride and size.)
        #   Naively, you might expect to bind a fresh Sympy symbol for
        #   every input, but this is fairly wasteful as most of these
        #   symbols immediately simplify away, and if you don't eagerly
        #   specialize, e.g., 0/1 symbols, you end up with very complicated
        #   expressions that are not optimizable in practice.
        #
        # - You perform some compute on these symbols, occasionally
        #   introducing guards on boolean expressions on these symbols.
        #   In particular, whenever we guard on equality (_maybe_guard_eq),
        #   we can simplify shapes; e.g., when s0 == s1 * 2, we can now
        #   replace all occurrences of s0 with s1 * 2.  Sometimes, a
        #   boolean expression evaluation doesn't introduce a guard, as
        #   the guard is already entailed by the simplifications we have
        #   applied.
        #
        # - In the end, you have a bunch of replacements (saying how to
        #   simplify shapes) and a bunch of guards (all the equality guards
        #   are trivial, because they're covered by the replacements).
        #
        # From the ShapeEnv, we must generate a Python expression that, when
        # evaluated on a set of inputs, tells us whether or not these boolean
        # expressions would have evaluated in the same way.  However,
        # we cannot easily compute this, as we elide recording boolean
        # expressions when we think they are vacuously true.  Thus, we seek
        # an approximation: we must generate an expression, if true, would have
        # produced an "equivalent" ShapeEnv, which would answer guard
        # expressions in the same way.
        #
        # Our notion of equivalence is a bit subtle.  For example, consider
        # the ShapeEnv created from an input of size (5, 4) versus (4, 4)
        # (no other guards.)  Duck sizing would generate (s0, s1) in the first
        # case but (s0, s0) in the second.  We do NOT assume that size
        # variables are disjoint; so in fact a graph that assumes the input
        # could be (s0, s1) subsumes (s0, s0) (setting s0 == s1), but not
        # vice versa.  However, consider an analogous case (1,) versus (2,).
        # Duck sizing generates (1,) and (s0,); the (s0,) graph does NOT
        # subsume the (1,) graph because we assume that any size variables
        # is NOT 0/1 (and make simplifications according to this; e.g., if
        # we queried s0 == 0, we would immediately return False without
        # returning a guard.)
        #
        # So, it is perhaps easier to flip things on their head: the guard
        # expressions we generate here say what simplifications are valid,
        # and what are not.  Below, we explain each of the guard expressions
        # we generate

        # TODO: Make this more efficient by binding all the size/stride/offsets
        # to locals before performing tests on them.

        from torch._dynamo.source import TensorPropertySource, TensorProperty

        # Actual codegen must be delayed as we don't necessarily know what
        # the symbol mapping is
        input_guards = []

        symbol_to_source = collections.defaultdict(list)
        symbol_to_constraints = collections.defaultdict(list)
        dynamic_sources = []
        constraint_violations = []

        def record_constraint_violation(msg_fn):
            assert callable(msg_fn)
            constraint_violations.append(msg_fn)

        # How do we know what the value of s0 is?  Fresh variables can only be
        # bound by inputs, so there MUST be some other input which binds the
        # variable.  If there is no such input, this is an error in our
        # system.  We record where all symbols come from, to help you diagnose
        # why those symbols didn't occur.
        #
        # In fact, generally speaking it is only possible for the "outermost"
        # user of a ShapeEnv to evaluate the guards, because some inputs may
        # not be available to inner levels.  For example, Dynamo can guard on
        # tensors that never actually become graph arguments (they are
        # pruned).  In this case, only Dynamo knows about these arguments.
        def track_symint(source, val, constraint=None):
            if isinstance(val, SymInt):
                s = val.node.expr

                if isinstance(s, sympy.Symbol):
                    symbol_to_source[s].append(source)
                    if constraint is not None:
                        symbol_to_constraints[s].append(constraint)
                elif isinstance(-s, sympy.Symbol):
                    symbol_to_source[-s].append(NegateSource(source))
                else:
                    if constraint is not None:
                        # TODO: Maybe non-strict constraint shouldn't error
                        # here?  Check what happens in practice
                        def hint():
                            if s.free_symbols:
                                return (
                                    "Perhaps you meant to specify a constraint on {s.free_symbols}?" +
                                    "; ".join(
                                        f"{s0} bound by " + ", ".join(str(source0) for source0 in symbol_to_source[s0])
                                        for s0 in s.free_symbols
                                    )
                                )
                            else:
                                return "Did you really mean to mark this dimension as dynamic?"

                        record_constraint_violation(lambda: (
                            f"Could not validate constraint {constraint.render(source)} as "
                            f"{source.name()} is actually a non-atomic symbolic expression "
                            f"{s}.  {hint()}"
                        ))

                input_guards.append((source, s))
            else:
                s = sympy.Integer(val)
                input_guards.append((source, s))
                if constraint is not None:
                    record_constraint_violation(lambda: (
                        f"Could not validate constraint {constraint.render(source)} as "
                        f"{source.name()} was inferred to be constant.  For more information "
                        # TODO: fold this into TORCH_LOGS
                        "about why it is constant, set torch._dynamo.config.print_specializations = True"
                    ))

        for t, source, constraint in zip(placeholders, sources, constraint_inputs):
            if isinstance(source, str):
                from torch._dynamo.source import LocalSource
                source = LocalSource(source)
            assert isinstance(source, Source)
            if t is None:
                continue
            if isinstance(t, (SymInt, int)):
                track_symint(source, t)
                continue
            assert isinstance(t, torch.Tensor)
<<<<<<< HEAD
            if not t.is_nested:
                for i, ss in enumerate(t.size()):
                    property_source = TensorPropertySource(source, TensorProperty.SIZE, i)
                    track_symint(property_source, ss)
                    if _is_dim_dynamic(t, i):
                        # If this dim is marked dynamic, we need to do a test on it, to ensure that it has not bee
                        # constrained to an integer.
                        if _is_int(ss):
                            raise RuntimeError(f"Attempting to constrain dim {i} for {source}, which violates user's mark_dynamic")
                        dynamic_sources.append(property_source)
                for i, ss in enumerate(t.stride()):
                    track_symint(TensorPropertySource(source, TensorProperty.STRIDE, i), ss)
                track_symint(TensorPropertySource(source, TensorProperty.STORAGE_OFFSET), t.storage_offset())
=======
            for i, ss in enumerate(t.size()):
                property_source = TensorPropertySource(source, TensorProperty.SIZE, i)
                track_symint(property_source, ss, constraint[i])
            for i, ss in enumerate(t.stride()):
                track_symint(TensorPropertySource(source, TensorProperty.STRIDE, i), ss)
            track_symint(TensorPropertySource(source, TensorProperty.STORAGE_OFFSET), t.storage_offset())
>>>>>>> 692178a2

        # 1. Every input must equal the final simplified symbolic expression
        #    stored on the placeholder.  Given a placeholder (s0*2, s1),
        #    if we have an input (2, 3), we must show s0*2 == 2 and s1 == 3.
        #    This does a lot of work: it covers duck sizing and equality guards.
        exprs = []
        if not _simplified:
            for source, expr in input_guards:
                # Small optimization
                if (
                    isinstance(expr, sympy.Symbol) and
                    expr in symbol_to_source and
                    source == symbol_to_source[expr][0]
                ):
                    continue
                sexpr = ShapeGuardPrinter(symbol_to_source, source_ref, self.var_to_sources).doprint(expr)
                exprs.append(f"{source_ref(source)} == {sexpr}")
                # NB: Not necessary to report constraint violations here:
                # constraints are guaranteed to be on symbols (we've already
                # caught constants and non-atomic expressions), so we only
                # have relational constraints, but we don't support those
                # at the moment

        # 2. Every guard must evaluate to True (but remember many guards
        #    like s0 == s1*2 because trivial due to simplification)
        for g, tb in self.guards:
            if self._maybe_evaluate_static(g) is not None:
                continue
            g = self.simplify(g)
            try:
                guard_expr = ShapeGuardPrinter(symbol_to_source, source_ref, self.var_to_sources).doprint(g)
                exprs.append(guard_expr)
                # A non-relational constraint on a single sizevar can violate
                # a constraint
                if len(g.free_symbols) == 1:
                    symbol = list(g.free_symbols)[0]
                    source = symbol_to_source[symbol][0]
                    constraints = symbol_to_constraints[symbol]
                    for c in constraints:
                        if isinstance(c, StrictMinMaxConstraint):
                            record_constraint_violation(lambda: (
                                f"Could not validate (strict) constraint {c.render(source)} as "
                                f"we generated a guard on this size variable: {guard_expr}.  Guard "
                                f"was allocated at:\n{tb}"
                            ))
                        elif isinstance(c, RelaxedUnspecConstraint):
                            # This is fine, we allow guards here as long as it
                            # didn't constrain it to one value  (we don't
                            # actually know this; this depends on our
                            # ValueRanges reasoning capability)
                            pass
                        else:
                            raise AssertionError(f"unrecognized constraint {c}")
            except Exception:
                log.warning(f"Failing guard allocated at: \n{tb}")
                raise

        # 3. Every symbol must be within its value range (this handles 0/1
        # specialization too).  NB: because we never update value ranges
        # except in case of explicit user annotation, these are not included
        # in simplified.  However, when we start updating value ranges
        # these should probably get reported in tests too
        if not _simplified:
            for symbol, sources in symbol_to_source.items():
                r = self.var_to_range[symbol]

                for c in symbol_to_constraints[symbol]:
                    if isinstance(c, StrictMinMaxConstraint):
                        # Refine the user VR based on default value range, as
                        # no matter what the user specifies, we will have
                        # narrowed it according to the default range
                        c_vr = c.vr & self._default_value_range()
                        # NB: exact match is OK here, because we already
                        # applied the constraint when we allocated the symbol
                        # originally.  Otherwise, should only assert that
                        # vr is superset of c_vr
                        if not (c_vr.lower == r.lower and c_vr.upper == r.upper):
                            record_constraint_violation(lambda: (
                                f"Could not validate constraint {c.render(sources[0])} as "
                                f"we actually inferred the valid range to be [{vr.lower}, {vr.upper}]."
                                "This is actually supposed to be impossible to "
                                "trigger right now as we do not refine ranges; maybe you called "
                                "constrain_range manually, or we forgot to update this error message? "
                                "In any case, please file a bug report."
                            ))

                assert sources
                assert symbol.is_integer
                bounds = []
                if r.lower != -sympy.oo:
                    bounds.append(str(r.lower))
                bounds.append(source_ref(sources[0]))
                # NB: This looks like an off-by-one error but it's not: the
                # upper bound may be sys.maxsize - 1 because we intentionally
                # exclude sys.maxsize from our bounds to deal with direct
                # == INT_MAX guards, but it's still dumb to actually test it.
                # Note that you can be off by a pretty large constant and it
                # won't matter because sizes in practice will be no where near
                # the 64-bit limit.
                if r.upper != sympy.oo and r.upper < sys.maxsize - 1:
                    bounds.append(str(r.upper))
                if len(bounds) > 1:
                    exprs.append(" <= ".join(bounds))

        if constraint_violations:
            msgs = [f"  {i + 1}. {msg()}" for i, msg in enumerate(constraint_violations)]
            msgs = "\n".join(msgs)
            raise ConstraintViolationError(f"Constraints violated!\n{msgs}")
        return exprs

    def evaluate_guards_for_args(self, placeholders, args):
        from torch._dynamo.source import GlobalSource
        arg_names = [f"t{i}" for i in range(len(args))]
        guards = self.produce_guards(placeholders, [GlobalSource(a) for a in arg_names], constraint_inputs=None)
        if guards:
            code = " and ".join(guards)
            return eval(code, SYMPY_INTERP, dict(zip(arg_names, args)))
        return True

    def bind_symbols(self, placeholders, args):
        # Given a paired list of placeholders (fake tensors with
        # symbolic sizes) and concrete arguments (regular tensors
        # with real sizes), returns a dictionary mapping each
        # symbol to its real value.  So for example, if you
        # have a placeholder with size (s0, s1), binding
        # (2, 4) to it will give you {s0: 2, s1: 4}.  This is
        # not guaranteed to bind ALL symbols in the ShapeEnv;
        # we can't bind a symbol if it doesn't occur in any placeholder,
        # and symbols that already have replacements won't get bindings.

        # This is a little duplicative with evaluate_guards but
        # it's different enough that it seemed cleanest to make
        # another copy.  This assumes the guards are already checked,
        # though if it's cheap we'll check for shenanigans
        bindings: Dict[sympy.Symbol, int] = {}

        def bind_symint(arg, val):
            if isinstance(val, SymInt):
                s = val.node.expr

                if isinstance(s, sympy.Symbol):
                    if s in bindings:
                        assert bindings[s] == arg, f"{bindings[s]} != {arg}"
                    else:
                        bindings[s] = arg
                elif isinstance(-s, sympy.Symbol):
                    if -s in bindings:
                        assert bindings[-s] == -arg, f"{bindings[-s]} != {-arg}"
                    else:
                        bindings[-s] = -arg

        for t, arg in zip(placeholders, args):
            if t is None:
                continue
            if isinstance(t, SymInt):
                bind_symint(arg, t)
                continue
            assert isinstance(t, torch.Tensor)
            for i, s in enumerate(t.size()):
                bind_symint(arg.size(i), s)
            for i, s in enumerate(t.stride()):
                bind_symint(arg.stride(i), s)
            bind_symint(arg.storage_offset(), t.storage_offset())

        return bindings

    def get_nontrivial_guards(self):
        return [self.simplify(guard.expr) for guard in self.guards if self._maybe_evaluate_static(guard.expr) is None]

    def format_guards(self, verbose=False):
        def format_tb(tb):
            if not verbose:
                return ""
            return f"\n   Guarded at:\n{textwrap.indent(tb, '   ')}"

        return '\n'.join(f" - {guard.expr}{format_tb(guard.stack)}" for guard in self.guards)

    def get_shape_groups(self):
        shape_groups = collections.defaultdict(list)
        for k, v in self.replacements.items():
            shape_groups[v].append(k)
        return shape_groups

    @_lru_cache
    def _maybe_evaluate_static(self, expr: "sympy.Expr", *, unbacked_only: bool = False) -> "Optional[sympy.Expr]":
        """
        Tries to evaluate expr without introducing guards
        """
        expr = self.simplify(expr)

        # Simplify making use of value range lower bound
        symbols = list(expr.free_symbols)
        new_shape_env = {}
        new_range_env = {}
        for idx, k in enumerate(symbols):
            vr = self.var_to_range[k]
            # Don't do anything if we don't have a nontrivial lower bound
            # Also don't do anything if we asked only to simplify unbacked
            # SymInt
            if vr.lower == -sympy.oo or (unbacked_only and k in self.var_to_val):
                new_range_env[k] = vr
                continue
            # Positive means >= 1
            # Positive - 1 means >= 0
            # Positive + lower - 1 means >= lower
            # The new symbol 's' is "too low", so when we substitute it in
            # we have to increase it by offset (and conversely, the new
            # variables have to have their value range bounds adjusted as
            # well)
            s = sympy.Symbol(f"shape_{idx}", positive=True, integer=True)
            offset = vr.lower - 1
            new_shape_env[k] = s + offset
            new_range_env[s] = ValueRangeAnalysis.sub(vr, offset)

        new_expr = expr.xreplace(new_shape_env)
        floor_div_replace = {}
        for atom in new_expr.atoms(FloorDiv):
            floor_div_replace[atom] = sympy.floor(atom.args[0] / atom.args[1])
        new_expr = safe_expand(new_expr.xreplace(floor_div_replace))
        # TODO: when unbacked_only, can sometimes early return even when there
        # are still free symbols
        if len(list(new_expr.free_symbols)) == 0:
            return new_expr

        # Check if the range can solve it statically
        out = sympy_interp(ValueRangeAnalysis, new_range_env, new_expr)
        if out.is_singleton():
            return out.lower

        return new_expr if unbacked_only else None

    @_lru_cache
    def replace(self, expr: "sympy.Expr") -> "sympy.Expr":
        replacements = {s: self._find(cast(sympy.Symbol, s)) for s in expr.free_symbols}
        return safe_expand(expr.xreplace(replacements))

    @_lru_cache
    def _update_divisible(self):
        new_divisible = set()
        for k in self.divisible:
            res = self.replace(k)
            if len(res.free_symbols) > 0:
                new_divisible.add(k)

        self.divisible = new_divisible

    @_lru_cache
    def simplify(self, expr: "sympy.Expr") -> "sympy.Expr":
        expr = self.replace(expr)
        # TODO it would seem that this pass is not necessary given the
        # below replacement of // with /, but for nested FloorDivs
        # the non-recursive replacement doesn't work, and
        # recursive makes it hard to look up divisibility,
        # because existing divisibility info has FloorDiv in it, not /
        # for now just do a separate pass to catch common nested case
        if expr.has(FloorDiv):
            self._update_divisible()
            div_replacements = {}
            for atom in expr.atoms(FloorDiv):
                base, divisor = atom.args
                if isinstance(divisor, FloorDiv):
                    base1, divisor1 = divisor.args
                    if self.replace(base % divisor) in self.divisible and \
                            base == base1 and self.replace(base1 % divisor1) in self.divisible:
                        div_replacements[atom] = divisor1
            expr = expr.xreplace(div_replacements)
            expr = safe_expand(expr)
        if expr.has(FloorDiv):
            div_replacements = {}
            pows = expr.atoms(sympy.Pow)
            rationals = expr.atoms(sympy.Rational).difference(expr.atoms(sympy.Integer))
            for fd in expr.atoms(FloorDiv):
                base, divisor = fd.args
                if self.replace(base % divisor) in self.divisible:
                    div_replacements[fd] = base / divisor
            new_expr = expr.xreplace(div_replacements)
            new_expr = safe_expand(new_expr)
            new_pows = new_expr.atoms(sympy.Pow)
            new_rationals = new_expr.atoms(sympy.Rational).difference(new_expr.atoms(sympy.Integer))
            # divisions simplified away
            if new_pows.issubset(pows) and new_rationals.issubset(rationals):
                expr = new_expr
        return expr

    @lru_cache(256)
    def size_hint(self, expr: "sympy.Expr"):
        """
        Gets a size hint for a given expression from the underlying shapes we had.
        Does not introduce a guard, so only use this when you can guarantee that
        your code is still valid for arbitrary shapes (such as optimization decisions)
        """
        result_expr = safe_expand(expr).xreplace(self.var_to_val)
        if len(result_expr.free_symbols) != 0:
            r = self._maybe_evaluate_static(result_expr)
            if r is not None:
                return r
            raise self._make_data_dependent_error(result_expr, expr)
        return result_expr

    def _make_data_dependent_error(self, expr, unhinted_expr):
        # TODO: in a Dynamo context, having user code, and having the
        # name of the local, will be much better
        for s in expr.free_symbols:
            log.debug(f"Data dependent variable '{s}' allocated at:\n{self.var_to_stack[s]}")
        return GuardOnDataDependentSymNode(
            "It appears that you're trying to get a value out of symbolic int/float "
            "whose value is data-dependent (and thus we do not know the true value.)  "
            f"The expression we were trying to evaluate is {expr} (unhinted: {unhinted_expr}).  "
            "Scroll up to see where each of these data-dependent accesses originally occurred."
            # TODO: Help text about how to use our runtime tests to fix this
            # problem
        )

    def _set_replacement(self, a: "sympy.Symbol", expr: "sympy.Expr") -> None:
        """
        Adds or updates a replacement for a symbol.
        Use this instead of `self.replacements[a] = expr`.
        """
        if torch._dynamo.config.print_specializations and isinstance(expr, (sympy.Integer, sympy.Float)):
            # specializing to a constant, which is likely unexpected

            # NOTE(avik): It is possible that we try logging the same specialization multiple times, e.g.,
            # when adding a to self.replacements, and again when simplifying an expression containing a.
            # Thus to avoid duplication, checking whether a is in self.replacements isn't enough; if it is,
            # it must not already map to `expr`. Fortunately this check is cheap because `expr` is a constant.
            if a not in self.replacements or expr != self.replacements[a]:
                log.warning(f"Specializing {self.var_to_sources[a][0].name()} to {expr}")
                log.debug("SPECIALIZATION", stack_info=True)
        self.replacements[a] = expr

    @_lru_cache
    def _find(self, a: "sympy.Symbol") -> "sympy.Expr":
        """
        Implements a DSU-like algorithm to find the variable that represents a
        Also handles transitive non-identity replacements.

        a: b + c
        c: d
        """
        if a not in self.replacements:
            return a
        res = self.replacements[a]
        cur_replace = {s: self._find(s) for s in res.free_symbols}
        self._set_replacement(a, self.replacements[a].xreplace(cur_replace))
        return self.replacements[a]

    @lru_cache(256)
    def _maybe_guard_eq(self, expr: Union["sympy.Eq", "sympy.Ne"], concrete_bool: bool) -> None:
        """
        Evaluates the result of an eq call. If true, uses information to
        simplify shapes (i.e. a == b or a % 5 == 0)
        """
        assert type(concrete_bool) is bool
        if isinstance(expr, sympy.Eq):
            if not concrete_bool:
                return
        # NB: Apparently this is load bearing; to see what test fails if
        # you comment it out run:
        # python test/functorch/test_aotdispatch.py -k
        # test_aot_autograd_symbolic_module_exhaustive_nn_LazyConv3d_cpu_float32
        elif isinstance(expr, sympy.Ne):
            if concrete_bool:
                return
        free = list(expr.free_symbols)

        assert len(free) > 0, f"The expression should not be static by this point: {expr}"
        # In case of really gnarly expression, we don't blow up
        if len(free) > 5:
            return
        free = sorted(free, key=lambda x: (self.size_hint(x), x.name), reverse=True)  # type: ignore[attr-defined]
        lhs = expr.lhs
        rhs = expr.rhs
        if not expr.has(sympy.Mod):
            try:
                floor_div_atoms = lhs.atoms(FloorDiv).union(rhs.atoms(FloorDiv))
                if len(floor_div_atoms) > 0 and any([a.divisor != 1 for a in floor_div_atoms]):
                    raise NotImplementedError
                solutions = sympy.solve(lhs - rhs, free[0], dict=True)
                if len(solutions) != 1:
                    return
                solution = solutions[0][free[0]]
                if all(t.is_integer for t in sympy.preorder_traversal(solution)):
                    new_var = self._find(solution)
                    self._set_replacement(cast(sympy.Symbol, free[0]), new_var)
            except NotImplementedError:
                pass
            except RecursionError:
                log.warning(f"RecursionError in sympy.solve({lhs} - {rhs}, {free[0]})")
        if expr.has(sympy.Mod):
            mod_expr = tuple(expr.atoms(sympy.Mod))[0]
            try:
                solutions = sympy.solve(lhs - rhs, mod_expr, dict=True)
                if len(solutions) == 1 and solutions[0][mod_expr] == 0:
                    self.divisible.add(mod_expr)
            except NotImplementedError:
                pass
        return

    # See: Note - On 0/1 specialization
    # NB: sys.maxsize is NOT allowed for sizes, because we use MAX_INT
    # as a sentinel sometimes.  Your sizevar isn't going to be
    # anywhere near the max 64-bit integer anyway.
    def _default_value_range(self) -> ValueRanges:
        lower = 2 if self.specialize_zero_one else 0
        return ValueRanges(lower, sys.maxsize - 1)

    @_lru_cache
    def _simplify_floor_div(self, expr):
        floor_divs = tuple(expr.atoms(FloorDiv))
        # we expect floor_divs to be exact,
        # and thus add the guards for the exact floordivs,
        # even if tracing doesn't require them otherwise
        for fd in reversed(floor_divs):
            base, divisor = fd.args
            mod_expr = sympy.Mod(base, divisor)
            eq_expr = sympy.Eq(mod_expr, 0)
            # add necessary mod guards
            self.evaluate_expr(eq_expr)
        return self.simplify(expr)

    def _add_guard(self, expr: "sympy.Expr") -> None:
        stack = get_debugging_stack()
        guard = ShapeGuard(expr, stack)
        if torch._dynamo.config.print_guards:
            if log.level <= logging.WARNING:
                # reusing flag that prints guards
                frame_summaries = TracingContext.get().frame_summary_stack
                # frame_summaries describes a stack of functions
                # TODO(avik): It would be better to describe a stack of function calls instead
                current_loc = TracingContext.get().loc_in_frame
                # current_loc describes a line in the current frame
                user_stack = ''.join(traceback.format_list([*frame_summaries, current_loc]))
                expr = LoggingShapeGuardPrinter(self.var_to_sources).doprint(expr)
                log.warning(f"Adding shape guard {expr} at \n{user_stack}")
            log.debug("SHAPE GUARD", stack_info=True)
        self.guards.append(guard)

    @lru_cache(256)
    def evaluate_expr(self, expr: "sympy.Expr", hint=None):
        """
        Given an expression, evaluates it, adding guards if necessary
        """
        if len(expr.free_symbols) == 0:
            return expr
        expr = self.simplify(expr)

        static_expr = self._maybe_evaluate_static(expr)
        if static_expr is not None:
            return static_expr

        if not (expr.free_symbols <= self.var_to_val.keys()):
            # TODO: dedupe this with _maybe_evaluate_static
            # Attempt to eliminate the unbacked SymInt
            new_expr = self._maybe_evaluate_static(expr, unbacked_only=True)
            if not (new_expr.free_symbols <= self.var_to_val.keys()):
                raise self._make_data_dependent_error(expr.xreplace(self.var_to_val), expr)
            expr = new_expr

        if hint is None:
            concrete_val = self.size_hint(expr)
        else:
            concrete_val = sympy.sympify(hint)

        if isinstance(expr, (sympy.Eq, sympy.Ne)):
            self._maybe_guard_eq(expr, bool(concrete_val))
            # TODO: If we successfully eliminate a symbol via equality, it
            # is not actually necessary to save a guard for the equality,
            # as we will implicitly generate a guard when we match that
            # input against the symbol
        elif isinstance(concrete_val, sympy.Integer):
            # WARNING: we cannot actually do simplifications on guards
            # on floating point values, because Sympy generally does not
            # think expressions on integers can ever be equal to floating
            # point (e.g., sympy.Eq(s0/6, 0.5) evaluates to False).  Without
            # very clear algebraic laws that hold for floating point, such
            # simplifications are error prone anyway, so be sure not to
            # maybe_guard_eq in those cases.
            self._maybe_guard_eq(sympy.Eq(expr, concrete_val), True)

        if not self._suppress_guards_tls():
            if concrete_val is sympy.true:
                self._add_guard(expr)
            elif concrete_val is sympy.false:
                self._add_guard(sympy.Not(expr))
            else:
                self._add_guard(sympy.Eq(expr, concrete_val))  # type: ignore[arg-type]
        return concrete_val

def _is_int(expr):
    if not isinstance(expr, SymInt):
        return False
    if len(expr.node.expr.free_symbols) > 0:
        return False
    return True

# WARNING: This is legacy, DO NOT USE
def _is_dim_dynamic(t, d):
    return hasattr(t, "_dynamo_dynamic_indices") and d in t._dynamo_dynamic_indices<|MERGE_RESOLUTION|>--- conflicted
+++ resolved
@@ -1799,28 +1799,15 @@
                 track_symint(source, t)
                 continue
             assert isinstance(t, torch.Tensor)
-<<<<<<< HEAD
+            # TODO: Track properly for nested
             if not t.is_nested:
                 for i, ss in enumerate(t.size()):
                     property_source = TensorPropertySource(source, TensorProperty.SIZE, i)
-                    track_symint(property_source, ss)
-                    if _is_dim_dynamic(t, i):
-                        # If this dim is marked dynamic, we need to do a test on it, to ensure that it has not bee
-                        # constrained to an integer.
-                        if _is_int(ss):
-                            raise RuntimeError(f"Attempting to constrain dim {i} for {source}, which violates user's mark_dynamic")
-                        dynamic_sources.append(property_source)
+                    track_symint(property_source, ss, constraint[i])
                 for i, ss in enumerate(t.stride()):
                     track_symint(TensorPropertySource(source, TensorProperty.STRIDE, i), ss)
-                track_symint(TensorPropertySource(source, TensorProperty.STORAGE_OFFSET), t.storage_offset())
-=======
-            for i, ss in enumerate(t.size()):
-                property_source = TensorPropertySource(source, TensorProperty.SIZE, i)
-                track_symint(property_source, ss, constraint[i])
-            for i, ss in enumerate(t.stride()):
-                track_symint(TensorPropertySource(source, TensorProperty.STRIDE, i), ss)
-            track_symint(TensorPropertySource(source, TensorProperty.STORAGE_OFFSET), t.storage_offset())
->>>>>>> 692178a2
+                track_symint(TensorPropertySource(source, TensorProperty.STORAGE_OFFSET),
+                             t.storage_offset())
 
         # 1. Every input must equal the final simplified symbolic expression
         #    stored on the placeholder.  Given a placeholder (s0*2, s1),
