--- conflicted
+++ resolved
@@ -550,18 +550,9 @@
                     r._is_param = True
                 return r
         elif torch.overrides.is_tensor_like(t):
-<<<<<<< HEAD
-            # Blindly converting tensor subclasses to meta can cause
-            # unpredictable problems; e.g., FX tests will trace meta
-            # tensors into their trace / some subclasses don't correctly
-            # support meta.  Trying to YOLO this is more trouble than it's
-            # worth.
-            if is_traceable_wrapper_subclass(t):
-=======
             if is_traceable_wrapper_subclass(t):
                 # convert traceable wrapper subclasses to meta by converting
                 # the underlying tensor to meta
->>>>>>> 4d535780
                 out = transform_subclass(
                     t,
                     lambda t: self.meta_tensor(
@@ -569,11 +560,6 @@
                     ),
                 )
                 return out
-<<<<<<< HEAD
-
-            self.miss += 1
-            return NotImplemented
-=======
             else:
                 # Blindly converting tensor subclasses to meta can cause
                 # unpredictable problems; e.g., FX tests will trace meta
@@ -582,7 +568,6 @@
                 # worth.
                 self.miss += 1
                 return NotImplemented
->>>>>>> 4d535780
         else:
             # non-Tensor types don't count as hit or miss
             return t
