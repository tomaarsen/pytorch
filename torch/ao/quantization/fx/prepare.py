--- conflicted
+++ resolved
@@ -32,14 +32,10 @@
     QuantizeHandler,
 )
 
-<<<<<<< HEAD
-from .quantization_types import Pattern
-=======
 from torch.ao.quantization.quantization_types import (
     Pattern,
     NodePattern
 )
->>>>>>> b0863391
 
 from ._equalize import (
     is_equalization_observer,
@@ -53,7 +49,7 @@
 
 from .pattern_utils import (
     MatchResult,
-    get_default_quant_patterns,
+    sorted_patterns_dict,
 )
 
 from .match_utils import (
@@ -88,13 +84,7 @@
     get_pattern_to_dtype_configs,
     get_pattern_to_input_type_to_index,
     get_module_to_qat_module,
-<<<<<<< HEAD
-)
-from .backend_config import (
-    get_native_backend_config_dict,
-=======
     get_fusion_pattern_to_root_node_getter,
->>>>>>> b0863391
 )
 from ..backend_config import (
     get_native_backend_config_dict,
@@ -199,7 +189,7 @@
 
 def is_pattern_dtype_config_supported_by_backend(
     pattern: Optional[Pattern],
-    matched_nodes: Optional[List[Node]],
+    matched_node_pattern: Optional[NodePattern],
     node_name_to_target_dtype: Dict[str, Dict[str, Optional[Union[torch.dtype, type]]]],
     backend_config_dict: Optional[Dict[str, Any]]
 ) -> bool:
@@ -208,14 +198,15 @@
     """
     if backend_config_dict is None or pattern is None:
         return True
-    assert matched_nodes is not None and len(matched_nodes) >= 1
+    assert matched_node_pattern is not None and len(matched_node_pattern) >= 1
     pattern_to_dtype_configs = get_pattern_to_dtype_configs(backend_config_dict)
     dtype_configs: List[Dict[str, Any]] = pattern_to_dtype_configs.get(pattern, [])
 
-    # TODO: this only checks one input and one output, need to generalize to multiple
+    # TODO: this only works for one input and one output patterns, need to generalize to multiple
     # inputs/output
-    input_node = matched_nodes[-1]
-    output_node = matched_nodes[0]
+    root_node = _default_root_node_getter(matched_node_pattern)
+    input_node = root_node
+    output_node = matched_node_pattern[0]
     for dtype_config in dtype_configs:
         # check if arg dtype are supported
         supported = True
@@ -266,9 +257,6 @@
         module_to_qat_module: Dict[Callable, Callable]) -> None:
     convert(root, mapping=module_to_qat_module, inplace=True, remove_qconfig=False)
 
-<<<<<<< HEAD
-# TODO: remove observed_op, looks like it's not used
-=======
 def add_matched_node_name_to_set(matched_node_pattern: NodePattern, s: Set[str]):
     if isinstance(matched_node_pattern, Node):
         s.add(matched_node_pattern.name)
@@ -282,7 +270,6 @@
         node_pattern = node_pattern[-1]
     return node_pattern
 
->>>>>>> b0863391
 def insert_observer(
     node: Node,
     observer: ObserverBase,
@@ -719,7 +706,7 @@
 
     If `node` does not need an output observer, returns None.
     """
-    root_node, matched_nodes, pattern, qhandler, qconfig = matches.get(
+    root_node, _, pattern, qhandler, qconfig = matches.get(
         node.name, (None, None, None, None, None))
 
     if qhandler is None:
@@ -871,7 +858,7 @@
     node_name_to_target_dtype[node.name]["input_activation_dtype"] = target_dtype
     node_name_to_target_dtype[node.name]["output_activation_dtype"] = target_dtype
     # if this is a copy node, propagate to first arg
-    root_node, matched_nodes, pattern, qhandler, qconfig = matches.get(
+    root_node, _, pattern, qhandler, qconfig = matches.get(
         node.name, (None, None, None, None, None))
     if qhandler is not None and qhandler.is_general_tensor_value_op():
         prev_node = node.args[0]
@@ -1113,7 +1100,7 @@
     # other nodes output dtype is specified by the qconfig
     modules = dict(model.named_modules(remove_duplicate=False))
     for node in model.graph.nodes:
-        root_node, matched_nodes, pattern, qhandler, qconfig = matches.get(
+        root_node, _, pattern, qhandler, qconfig = matches.get(
             node.name, (None, None, None, None, None))
         node_name_to_target_dtype[node.name] = get_target_activation_dtype_for_node(
             node, qconfig, inputs_seen_counter, outputs_seen_counter,
@@ -1154,7 +1141,7 @@
 
         elif node.op in ('call_module', 'call_method', 'call_function', 'output'):
             # check for matches
-            root_node, matched_nodes, pattern, qhandler, qconfig = matches.get(
+            last_node, matched_node_pattern, pattern, qhandler, qconfig = matches.get(
                 node.name, (None, None, None, None, None))
             equalization_qconfig = equalization_config_map.get(node.name, None)
 
@@ -1173,15 +1160,14 @@
             )
 
             is_supported_by_backend = is_pattern_dtype_config_supported_by_backend(
-                pattern, matched_nodes, node_name_to_target_dtype, backend_config_dict)
+                pattern, matched_node_pattern, node_name_to_target_dtype, backend_config_dict)
 
             if not skip_inserting_observers and is_supported_by_backend:
                 modules = dict(model.named_modules(remove_duplicate=False))
                 if node.op != 'output':
-                    assert matched_nodes is not None
+                    assert matched_node_pattern is not None
                     # add matched nodes to the observed node name set
-                    for n in matched_nodes:
-                        observed_node_names.add(n.name)
+                    add_matched_node_name_to_set(matched_node_pattern, observed_node_names)
 
                     # This is currently only used for equalization.
                     # Checks if the current node is in a branch in which the two
@@ -1211,7 +1197,8 @@
                     # TODO: this only works for sequential fusion right now, extend it
                     # it to automatically detect all input nodes based on the pattern
                     # need to change find_matches function to return this information
-                    is_input_node_of_the_pattern = matched_nodes[-1] is node
+                    root_node = _default_root_node_getter(matched_node_pattern)
+                    is_input_node_of_the_pattern = node is root_node
                     if is_input_node_of_the_pattern:
                         # this modifies node inplace
                         maybe_insert_input_observers_for_node(
@@ -1226,7 +1213,7 @@
                             node, equalization_qconfig, model, modules, graph,
                             node_name_to_target_dtype, is_quantized_branch)
 
-                    is_last_node_of_pattern = root_node is node
+                    is_last_node_of_pattern = node is last_node
                     is_general_tensor_value_op = \
                         (qhandler is not None and qhandler.is_general_tensor_value_op())
                     is_reuse_input_qconfig_ = is_reuse_input_qconfig(qconfig)
@@ -1307,7 +1294,7 @@
     """
     for (
         node_name,
-        (root_node, matched_nodes, pattern, qhandler, qconfig),
+        (root_node, _, pattern, qhandler, qconfig),
     ) in matches.items():
         if qhandler is None:
             continue
@@ -1404,37 +1391,6 @@
     # TODO: rename to pattern_to_quantize_handler
     patterns: Dict[Pattern, QuantizeHandler] = {}
     if backend_config_dict is None:
-<<<<<<< HEAD
-        quant_patterns = get_default_quant_patterns()
-        patterns = get_combined_dict(
-            quant_patterns, additional_quant_patterns)
-        # TODO: currently we just extend the quantize handlers generated from
-        # `get_native_backend_config_dict`
-        # in the future we can just assign backend_config_dict when everything is defined
-        for pattern, quantize_handler in get_pattern_to_quantize_handlers(get_native_backend_config_dict()).items():
-            patterns[pattern] = quantize_handler
-    else:
-        patterns = get_pattern_to_quantize_handlers(backend_config_dict)
-
-        # TODO: make WEIGHT_INDEX_DICT and BIAS_INDEX_DICT an argument to the functions that needs them
-        # TODO: refactor this part to return WEIGHT_INDEX_DICT and BIAS_INDEX_DICT
-        pattern_to_input_type_to_index = get_pattern_to_input_type_to_index(backend_config_dict)
-        for pattern, input_type_to_index in pattern_to_input_type_to_index.items():
-            for input_type, index in input_type_to_index.items():
-                index_dicts = {
-                    "weight": WEIGHT_INDEX_DICT,
-                    "bias": BIAS_INDEX_DICT,
-                    "input": {}  # not used right now
-                }
-                assert input_type in index_dicts.keys(), \
-                    f"input type must be one of {index_dicts.keys()} but got: {input_type}"
-                index_dict = index_dicts[input_type]
-                if pattern in index_dict:  # type: ignore[operator]
-                    index_dict[pattern].append(index)  # type: ignore[index]
-                else:
-                    index_dict[pattern] = [index]  # type: ignore[index]
-
-=======
         backend_config_dict = get_native_backend_config_dict()
     patterns = get_pattern_to_quantize_handlers(backend_config_dict)
     patterns = sorted_patterns_dict(patterns)
@@ -1460,7 +1416,6 @@
     root_node_getter_mapping = \
         get_fusion_pattern_to_root_node_getter(backend_config_dict)
 
->>>>>>> b0863391
     convert_dict_to_ordered_dict(qconfig_dict)
     convert_dict_to_ordered_dict(equalization_qconfig_dict)
     qconfig_dict = update_qconfig_for_fusion(model, qconfig_dict)
@@ -1498,8 +1453,8 @@
     custom_module_classes = get_custom_module_class_keys(
         prepare_custom_config_dict, "float_to_observed_custom_module_class")
     matches = find_matches(
-        model.graph, modules, patterns, qconfig_map, standalone_module_names,
-        standalone_module_classes, custom_module_classes)
+        model.graph, modules, patterns, root_node_getter_mapping, qconfig_map,
+        standalone_module_names, standalone_module_classes, custom_module_classes)
 
     input_quantized_idxs: List[int] = prepare_custom_config_dict.get(
         "input_quantized_idxs", [])
