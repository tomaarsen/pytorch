# Owner(s): ["module: inductor"]
import contextlib
import copy
import functools
import importlib
import itertools
import os
import sys
import unittest
import weakref

import torch

import torch._dynamo as torchdynamo
<<<<<<< HEAD
import torch.ao.quantization._pt2e.quantizer.x86_inductor_quantizer as xiq
import torch.nn.functional as F
=======
import torch.ao.quantization.pt2e.quantizer.x86_inductor_quantizer as xiq
>>>>>>> 20dcd22a
from torch import nn

from torch._inductor import config
from torch._inductor.compile_fx import compile_fx
from torch._inductor.utils import override_lowering, run_and_get_code
from torch.ao.quantization._quantize_pt2e import convert_pt2e, prepare_pt2e_quantizer
from torch.ao.quantization.pt2e.quantizer import X86InductorQuantizer
from torch.testing import FileCheck
from torch.testing._internal.common_quantization import (
    skipIfNoDynamoSupport,
    skipIfNoONEDNN,
)

# Make the helper files in test/ importable
pytorch_test_dir = os.path.dirname(os.path.dirname(os.path.realpath(__file__)))
sys.path.append(pytorch_test_dir)

from torch.testing._internal.common_utils import (
    IS_CI,
    IS_WINDOWS,
    TEST_WITH_ASAN,
    TestCase as TorchTestCase,
)

if IS_WINDOWS and IS_CI:
    sys.stderr.write(
        "Windows CI does not have necessary dependencies for test_torchinductor yet\n"
    )
    if __name__ == "__main__":
        sys.exit(0)
    raise unittest.SkipTest("requires sympy/functorch/filelock")

from inductor.test_torchinductor import check_model, check_model_cuda, copy_tests

importlib.import_module("functorch")
importlib.import_module("filelock")

from torch.testing._internal.inductor_utils import HAS_CPU, HAS_CUDA

HAS_MULTIGPU = HAS_CUDA and torch.cuda.device_count() >= 2
aten = torch.ops.aten
prims = torch.ops.prims
requires_cuda = functools.partial(unittest.skipIf, not HAS_CUDA, "requires cuda")


class TestCase(TorchTestCase):
    @classmethod
    def setUpClass(cls):
        super().setUpClass()
        cls._stack = contextlib.ExitStack()
        cls._stack.enter_context(
            config.patch(
                {
                    "debug": True,
                    "cpp.min_chunk_size": 1,
                    "triton.autotune_pointwise": False,  # too slow
                    "implicit_fallbacks": False,
                    "freezing": True,
                    "freezing_discard_parameters": True,
                }
            )
        )

    @classmethod
    def tearDownClass(cls):
        cls._stack.close()
        super().tearDownClass()

    def setUp(self):
        torch._dynamo.reset()
        super().setUp()

    def tearDown(self):
        super().tearDown()
        torch._dynamo.reset()


class ConvBN(torch.nn.Module):
    def __init__(self, in_channels, out_channels, **kwargs):
        super().__init__()
        self.conv = torch.nn.Conv2d(in_channels, out_channels, bias=False, **kwargs)
        self.bn = torch.nn.BatchNorm2d(out_channels, eps=0.001, dtype=torch.float)

    def forward(self, x):
        return self.bn(self.conv(x))


class OptimizeForInferenceTemplate(TestCase):
    def test_mutation(self):
        class Mod(torch.nn.Module):
            def __init__(self):
                super().__init__()
                self.mutated_param = torch.nn.Parameter(torch.zeros([10, 10]))

            def forward(self):
                self.mutated_param.add_(10)
                return self.mutated_param

        with torch.no_grad():
            mod = Mod().to(self.device)
            out_eager = mod()
            out_eager2 = mod()

            mod = Mod().to(self.device)

            @torch.compile
            def foo(mod):
                return mod()

            out_comp = foo(mod)
            out_comp2 = foo(mod)

            self.assertEqual(out_eager, out_comp)
            self.assertEqual(out_eager2, out_comp2)

    def test_aliased_param_return(self):
        class Mod(torch.nn.Module):
            def __init__(self):
                super().__init__()
                self.aliased_param = torch.nn.Parameter(torch.zeros([10, 10]))

            def forward(self):
                return self.aliased_param[1:], self.aliased_param

        mod = Mod().to(self.device).eval()

        @torch.compile()
        def foo(mod):
            return mod()

        with torch.no_grad():
            mod_eager = mod()
            self.assertEqual(foo(mod), mod_eager)

    def test_autocast(self):
        if self.device == "cpu":
            raise unittest.SkipTest("MLKDNN Bug")

        mod = torch.nn.Linear(10, 10).to(self.device).eval()
        inp = torch.rand([10, 10]).to(self.device).to(torch.half)

        @torch.compile()
        def foo(mod, inp):
            return mod(inp)

        with torch.no_grad():
            with self.autocast():
                out_eager = mod(inp)
                out_compiled, code = run_and_get_code(foo, mod, inp)

                FileCheck().check_not("@triton.jit").run(code[0])
                self.assertEqual(out_eager, out_compiled)

    def test_mm_concat(self):
        # CPU path will replace mm with mkl._linear,
        # skip this case for now.
        if self.device == "cpu":
            raise unittest.SkipTest("NYI CPU")

        class MM(torch.nn.Module):
            def __init__(self):
                super().__init__()

                self.t1 = torch.nn.Parameter(torch.rand(10, 10))
                self.t2 = torch.nn.Parameter(torch.rand(10, 10))
                self.t3 = torch.nn.Parameter(torch.rand(10, 10))

            def forward(self, x):
                return x @ self.t1, x @ self.t2, x @ self.t3

        class AddMM(MM):
            def __init__(self):
                super().__init__()

                self.b1 = torch.nn.Parameter(torch.rand([10]))
                self.b2 = torch.nn.Parameter(torch.rand([10]))
                self.b3 = torch.nn.Parameter(torch.rand([10]))

            def forward(self, x):
                return [
                    aten.addmm(b, x, p)
                    for b, p in [
                        (self.b1, self.t1),
                        (self.b2, self.t2),
                        (self.b3, self.t3),
                    ]
                ]

        for mod in [MM().to(self.device), AddMM().to(self.device)][1:]:
            inp = torch.rand([10, 10]).to(self.device)

            @torch.compile()
            def foo(mod, inp):
                return mod(inp)

            kernel_invoke = "kernel_cpp_0" if self.device == "cpu" else "triton.jit"

            with torch.no_grad():
                out_eager = mod(inp)
                out, code = run_and_get_code(foo, mod, inp)
                FileCheck().check_not(kernel_invoke).check_count(
                    "mm(", count=1, exactly=True
                ).run(code[0])
                self.assertEqual(out_eager, out)

    def test_error_on_eager(self):
        mod = ConvBN(3, 32, kernel_size=3, stride=2).eval().to(self.device)

        x = torch.rand(3, 3, 32, 32).to(self.device)

        @torch.compile()
        def foo(mod, x):
            return mod(x)

        with torch.no_grad():
            foo(mod, x)

        with self.assertRaisesRegex(
            RuntimeError, "Trying to Run Pytorch Eager Module After Dynamo Freezing"
        ):
            mod(x)

    def test_rng_op(self):
        @torch.compile()
        def foo():
            return torch.rand([4, 4], device=self.device) + 1

        with torch.no_grad():
            o1 = foo()
            o2 = foo()
            self.assertNotEqual(o1, o2)

    def test_symint_not_folded(self):
        def fn(a):
            return a.cos(), torch.zeros(a.shape[0], a.shape[1])

        fn_opt = torch._dynamo.optimize("inductor", dynamic=True)(fn)
        inp = torch.randn(2, 4, 6).to(self.device)
        torch._dynamo.mark_dynamic(inp, 0)
        torch._dynamo.mark_dynamic(inp, 1)

        with torch.no_grad():
            self.assertEqual(fn(inp), fn_opt(inp))
            inp2 = torch.randn(3, 5, 6).to(self.device)
            torch._dynamo.mark_dynamic(inp2, 0)
            torch._dynamo.mark_dynamic(inp2, 1)
            self.assertEqual(fn(inp2), fn_opt(inp2))

    def test_unfolded_bn(self):
        x = torch.rand([3, 32, 15, 15]).to(self.device)

        mod = torch.nn.BatchNorm2d(32, eps=0.001).eval().to(self.device)

        @torch.compile()
        def foo(mod, x):
            return mod(x) + 10

        out_compiled_no_inference = foo(mod, x)

        # would error if not decomposed
        with torch.no_grad():
            out_compiled = foo(mod, x)

            self.assertEqual(out_compiled_no_inference, out_compiled)

    def test_folded_conv_bn(self):
        mod = ConvBN(3, 32, kernel_size=3, stride=2).eval().to(self.device)
        x = torch.rand(3, 3, 32, 32).to(self.device)

        @torch.compile()
        def foo(mod, x):
            return mod(x)

        # TODO - bias is separate kernel right now, we should only unfuse it
        # from conv if it can be fused

        with torch.no_grad():
            out_eager = mod(x)
            out_optimized_for_infernece, code = run_and_get_code(foo, mod, x)

        FileCheck().check_not("native_batch_norm_legit_no_training").run(code[0])

        self.assertEqual(out_optimized_for_infernece, out_eager)

    def test_param_deallocated(self):
        # TODO: cpu path keeps an extra copy of graph around somewhere,
        # memory not as important for cpu
        if self.device == "cpu":
            raise unittest.SkipTest("NYI CPU")

        class Mod(torch.nn.Module):
            def __init__(self):
                super().__init__()
                self.param = torch.nn.Parameter(torch.zeros([10, 10]))

            def forward(self, x):
                return (self.param + 10) + x

        mod = Mod().eval().to(self.device)
        inp = torch.rand([10], device=self.device)

        with torch.no_grad():
            eager = mod(inp)

        weight_ref = weakref.ref(mod.param)

        @torch.compile()
        def foo(mod, inp):
            return mod(inp)

        with torch.no_grad():
            compiled = foo(mod, inp)

        self.assertEqual(eager, compiled)
        self.assertTrue(weight_ref() is None)

    def test_conv_with_unfold(self):
        class Model(nn.Module):
            def __init__(self):
                super().__init__()
                self.kv = torch.nn.Conv2d(
                    256, 384, kernel_size=(1, 1), stride=(1, 1), bias=False
                )

            def forward(self, x):
                B, _, H, W = x.shape
                num_h_blocks = H // 8
                num_w_blocks = W // 8
                num_blocks = num_h_blocks * num_w_blocks

                kv = self.kv(x)
                kv = F.pad(kv, [2, 2, 2, 2])
                kv = (
                    kv.unfold(2, 12, 8)
                    .unfold(3, 12, 8)
                    .reshape(B * 8, 48, num_blocks, -1)
                    .permute(0, 2, 3, 1)
                )
                return kv

        mod = Model().to(self.device).eval()

        @torch.compile()
        def foo(mod, inp):
            return mod(inp)

        with torch.no_grad():
            x = torch.randn(8, 256, 16, 16).to(self.device)
            mod_eager = mod(x)
            self.assertEqual(foo(mod, x), mod_eager)

    def test_conv_layout_convert_with_view(self):
        class Model(torch.nn.Module):
            def __init__(self):
                super().__init__()
                self.conv = nn.Conv2d(
                    3, 128, kernel_size=3, padding=1, stride=1, bias=False
                )

            def forward(self, x):
                x = self.conv(x)
                return torch.flatten(x, 1)

        mod = Model().to(self.device).eval()

        @torch.compile()
        def foo(mod, inp):
            return mod(inp)

        with torch.no_grad():
            x = torch.rand(2, 3, 5, 5).to(self.device)
            mod_eager = mod(x)
            self.assertEqual(foo(mod, x), mod_eager)

    def test_conv_weight_layout_convert(self):
        class Model(torch.nn.Module):
            def __init__(self):
                super().__init__()
                self.conv = nn.Conv2d(
                    3, 128, kernel_size=3, padding=1, stride=1, bias=False
                )

            def forward(self, x):
                return self.conv(x)

            @staticmethod
            def get_example_inputs():
                return (torch.rand(2, 3, 5, 5).to(self.device),)

        from torch._inductor.compile_fx import compile_fx, compile_fx_inner

        nconv = 0

        def my_inner_compile(gm, example_inputs, *args, **kwargs):
            out = compile_fx_inner(gm, example_inputs, *args, **kwargs)

            nonlocal nconv
            convs = [n for n in gm.graph.nodes if n.target == aten.convolution.default]
            nconv += len(convs)
            for conv in convs:
                weight_node = conv.args[1]
                weight_const_tensor = getattr(gm, weight_node.target)
                self.assertTrue(
                    weight_const_tensor.is_contiguous(memory_format=torch.channels_last)
                )
                self.assertTrue(
                    weight_node.meta["val"].is_contiguous(
                        memory_format=torch.channels_last
                    )
                )

            return out

        mod = torch.compile(
            Model().eval().to(self.device),
            backend=functools.partial(compile_fx, inner_compile=my_inner_compile),
        )
        inp = mod.get_example_inputs()
        with torch.no_grad():
            mod(*inp)

        # Only check the assertion for CUDA.
        # For CPU, we may get torch.ops.mkldnn._convolution_pointwise.default
        # in the joint graph rather than torch.ops.aten.convolution.default.
        # Currently we only handle aten.convolution.default in layout
        # optimization. That's why the count may be 0 here for CPU.
        if self.device == "cuda":
            self.assertTrue(nconv == 1)

    def test_redundant_clone_for_layout_convert(self):
        class Model(torch.nn.Module):
            def __init__(self):
                super().__init__()
                self.conv = nn.Conv2d(
                    3, 128, kernel_size=3, padding=1, stride=1, bias=False
                )

            def forward(self, x):
                y = x + 1
                return self.conv(x), y

            @staticmethod
            def get_example_inputs():
                return (torch.rand(2, 3, 5, 5).to(self.device),)

        mod = Model().eval().to(self.device)
        inp = mod.get_example_inputs()
        with torch.no_grad():
            expected_outputs = mod(*inp)

        num_same_stride = 0
        num_diff_stride = 0

        def debug_inductor_force_stride_order(orig_fn, input_tensor, stride):
            nonlocal num_same_stride, num_diff_stride
            input_tensor.realize()
            if tuple(input_tensor.get_stride()) == tuple(stride):
                num_same_stride += 1
            else:
                num_diff_stride += 1
            return orig_fn(input_tensor, stride)

        with override_lowering(
            prims.inductor_force_stride_order.default, debug_inductor_force_stride_order
        ):
            opt_mod = torch.compile(mod)
            with torch.no_grad():
                actual_outputs = opt_mod(*inp)

        self.assertEqual(len(actual_outputs), len(expected_outputs))
        self.assertEqual(2, len(actual_outputs))
        for i, actual, expected in zip(
            itertools.count(), actual_outputs, expected_outputs
        ):
            self.assertTrue(
                torch.allclose(expected, actual, atol=1e-4, rtol=1e-4),
                f"{i}th output: expected {expected}, actual {actual}",
            )

        if self.device == "cpu":
            # CPU use different convolution implementation, skip the checks below
            return

        self.assertTrue(
            actual_outputs[0].is_contiguous(memory_format=torch.contiguous_format)
        )
        self.assertTrue(
            actual_outputs[1].is_contiguous(memory_format=torch.contiguous_format)
        )

        # we don't change the stride of y returned by forward. So there will
        # be no extra copy
        self.assertTrue(num_same_stride == 1, f"num_same_stride is {num_same_stride}")
        # we changed the stride of self.conv(x) returned by forward. So there
        # may be an extra copy
        self.assertTrue(num_diff_stride == 1, f"num_diff_stride is {num_diff_stride}")


if HAS_CPU and not torch.backends.mps.is_available():

    class FreezingCpuTests(TestCase):
        common = check_model
        device = "cpu"
        autocast = torch.cpu.amp.autocast

    copy_tests(OptimizeForInferenceTemplate, FreezingCpuTests, "cpu")

if HAS_CUDA and not TEST_WITH_ASAN:

    class FreezingCudaTests(TestCase):
        common = check_model_cuda
        device = "cuda"
        autocast = torch.cuda.amp.autocast

    copy_tests(OptimizeForInferenceTemplate, FreezingCudaTests, "cuda")


del OptimizeForInferenceTemplate


@skipIfNoDynamoSupport
class OptimizeForInferenceQuantizationPT2E(TestCase):
    @skipIfNoONEDNN
    def test_functional_constant_folding_after_dynamo_export(self):
        m = ConvBN(3, 3, kernel_size=3, stride=2).eval().to("cpu")
        example_inputs = (torch.randn(1, 3, 9, 9).to("cpu"),)
        export_model, guards = torchdynamo.export(
            m,
            *copy.deepcopy(example_inputs),
            aten_graph=True,
        )

        quantizer = X86InductorQuantizer()
        operator_config = xiq.get_default_x86_inductor_quantization_config()
        quantizer.set_global(operator_config)
        with torch.no_grad(), config.patch({"implicit_fallbacks": True}):
            # TODO(leslie) Remove implicit_fallbacks=True after we enable the int8 fusion of
            # int8_weight -> dequant_per_channel -> convolution
            self.assertTrue(torch._inductor.config.freezing)

            prepare_model = prepare_pt2e_quantizer(export_model, quantizer)
            prepare_model(*example_inputs)

            convert_model = convert_pt2e(prepare_model)
            convert_model.eval()
            compiler_model = compile_fx(convert_model, example_inputs)

            # First Run
            _ = compiler_model(*example_inputs)
            # Second Run
            _ = compiler_model(*example_inputs)


if __name__ == "__main__":
    from torch._dynamo.test_case import run_tests

    if HAS_CPU or HAS_CUDA:
        run_tests(needs="filelock")<|MERGE_RESOLUTION|>--- conflicted
+++ resolved
@@ -12,14 +12,8 @@
 import torch
 
 import torch._dynamo as torchdynamo
-<<<<<<< HEAD
-import torch.ao.quantization._pt2e.quantizer.x86_inductor_quantizer as xiq
-import torch.nn.functional as F
-=======
 import torch.ao.quantization.pt2e.quantizer.x86_inductor_quantizer as xiq
->>>>>>> 20dcd22a
 from torch import nn
-
 from torch._inductor import config
 from torch._inductor.compile_fx import compile_fx
 from torch._inductor.utils import override_lowering, run_and_get_code
@@ -334,7 +328,7 @@
         self.assertEqual(eager, compiled)
         self.assertTrue(weight_ref() is None)
 
-    def test_conv_with_unfold(self):
+    def test_conv_with_as_strided(self):
         class Model(nn.Module):
             def __init__(self):
                 super().__init__()
@@ -343,20 +337,21 @@
                 )
 
             def forward(self, x):
-                B, _, H, W = x.shape
-                num_h_blocks = H // 8
-                num_w_blocks = W // 8
-                num_blocks = num_h_blocks * num_w_blocks
-
-                kv = self.kv(x)
-                kv = F.pad(kv, [2, 2, 2, 2])
-                kv = (
-                    kv.unfold(2, 12, 8)
-                    .unfold(3, 12, 8)
-                    .reshape(B * 8, 48, num_blocks, -1)
-                    .permute(0, 2, 3, 1)
-                )
-                return kv
+                convolution = self.kv(x)
+                constant_pad_nd = torch.ops.aten.constant_pad_nd.default(
+                    convolution, [2, 2, 2, 2], 0.0
+                )
+                # as_strided inputs are depend on input's size and stide.
+                as_strided = torch.ops.aten.as_strided.default(
+                    constant_pad_nd, [8, 384, 2, 20, 12], [153600, 400, 160, 1, 20]
+                )
+                as_strided_1 = torch.ops.aten.as_strided.default(
+                    as_strided, [8, 384, 2, 2, 12, 12], [153600, 400, 160, 8, 20, 1]
+                )
+                clone = torch.ops.aten.clone.default(
+                    as_strided_1, memory_format=torch.contiguous_format
+                )
+                return clone
 
         mod = Model().to(self.device).eval()
 
