--- conflicted
+++ resolved
@@ -111,37 +111,10 @@
         device_mesh = DeviceMesh(self.device_type, torch.arange(self.world_size))
         size = [4, 4]
 
-<<<<<<< HEAD
         for inplace_flag in [False, True]:
             for enable_distribute_flag in [False, True]:
                 dtensor = distribute_tensor(
                     torch.empty(*size, device="cuda"), device_mesh, [Shard(1)]
-=======
-        dtensor = distribute_tensor(
-            torch.empty(*size, device="cuda"), device_mesh, [Shard(1)]
-        )
-
-        # a random op call shifts the offset
-        dtensor.uniform_(0, 1)
-
-        # the dtensor is now replicate on all ranks
-        dtensor = dtensor.redistribute(device_mesh, [Replicate()])
-
-        dropout = torch.nn.Dropout(p=0.2)
-        dtensor = dropout(dtensor)
-
-        # allgather the local tensors
-        local_tensor = device_mesh.all_gather(dtensor.to_local(), gather_dim=0)
-
-        # compare with local tensors from other ranks
-        self_slice = slice(4 * self.rank, 4 * self.rank + 4)
-        for other_rank in range(self.world_size):
-            if self.rank != other_rank:
-                # other rank should have an identical local tensor
-                other_slice = slice(4 * other_rank, 4 * other_rank + 4)
-                self.assertEqual(
-                    local_tensor[self_slice, :], local_tensor[other_slice, :]
->>>>>>> 657053e6
                 )
                 random._rng_tracker.distribute_region_enabled = enable_distribute_flag
 
@@ -155,9 +128,7 @@
                 dtensor = dropout(dtensor)
 
                 # allgather the local tensors
-                dtensor = DTensor.from_local(dtensor.to_local(), device_mesh, [Shard(0)])
-                dtensor = dtensor.redistribute(device_mesh, [Replicate()])
-                local_tensor = dtensor.to_local()
+                local_tensor = device_mesh.all_gather(dtensor.to_local(), gather_dim=0)
 
                 # compare with local tensors from other ranks
                 self_slice = slice(4 * self.rank, 4 * self.rank + 4)
