--- conflicted
+++ resolved
@@ -66,22 +66,13 @@
 
     fsdp_ctor = functools.partial(FSDP, process_group=pg, use_orig_params=use_orig_params, device_id=torch.cuda.current_device())
     if fsdp_nested:
-<<<<<<< HEAD
         module.net1 = fsdp_ctor(module.net1)
         module.net2 = fsdp_ctor(module.net2)
 
-    return fsdp_ctor(module)
-=======
-        module.net1 = FSDP(
-            module.net1, process_group=pg, use_orig_params=use_orig_params
-        )
-        module.net2 = FSDP(
-            module.net2, process_group=pg, use_orig_params=use_orig_params
-        )
     if recompute_activation:
         module = checkpoint_wrapper(module, checkpoint_impl=CheckpointImpl.NO_REENTRANT)
-    return FSDP(module, process_group=pg, use_orig_params=use_orig_params)
->>>>>>> ddb3df0c
+
+    return fsdp_ctor(module)
 
 
 def init_model(
