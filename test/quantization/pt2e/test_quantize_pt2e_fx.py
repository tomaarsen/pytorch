# Owner(s): ["oncall: quantization"]
import copy
import itertools

import torch
import torch._dynamo as torchdynamo
import torch.nn as nn
from torch.ao.ns.fx.utils import compute_sqnr
from torch.ao.quantization import (
    get_default_qconfig,
    observer,
    QConfigMapping,
    default_per_channel_symmetric_qnnpack_qconfig,
)
from torch.ao.quantization.quantize_pt2e import (
    convert_pt2e,
    _prepare_pt2e_deprecated,
)
from torch.ao.quantization.backend_config import get_qnnpack_backend_config
from torch.ao.quantization.backend_config._qnnpack_pt2e import (
    get_qnnpack_pt2e_backend_config,
)
from torch.ao.quantization.quantize_fx import (
    convert_to_reference_fx,
    _convert_to_reference_decomposed_fx,
    prepare_fx,
)

from torch.testing._internal.common_utils import (
    IS_WINDOWS,
)
from torch.testing._internal.common_quantization import (
    NodeSpec as ns,
    QuantizationTestCase,
    skip_if_no_torchvision,
    skipIfNoQNNPACK,
)
from torch.testing._internal.common_quantized import override_quantized_engine
import unittest


# TODO: remove after quantizer API is more mature
@skipIfNoQNNPACK
class TestQuantizePT2EFX(QuantizationTestCase):
    def test_qconfig_none(self):
        class M(torch.nn.Module):
            def __init__(self):
                super().__init__()
                self.conv1 = nn.Conv2d(1, 1, 1)
                self.conv2 = nn.Conv2d(1, 1, 1)

            def forward(self, x):
                x = self.conv1(x)
                x = self.conv2(x)
                return x

        with override_quantized_engine("qnnpack"):
            m = M().eval()
            example_inputs = (torch.randn(1, 1, 1, 1),)
            # program capture
            m, guards = torchdynamo.export(
                m,
                *copy.deepcopy(example_inputs),
                aten_graph=True,
                tracing_mode="real",
            )

            qconfig = get_default_qconfig("qnnpack")
            qconfig_mapping = (
                QConfigMapping().set_global(qconfig).set_module_name("conv2", None)
            )
            backend_config = get_qnnpack_pt2e_backend_config()
            m = _prepare_pt2e_deprecated(m, qconfig_mapping, example_inputs, backend_config)
            m(*example_inputs)
            m = convert_pt2e(m)
            m(*example_inputs)

            # first conv is quantized, second conv is not quantized
            node_occurrence = {
                # two for input of the first conv, one for output for the first conv
                ns.call_function(torch.ops.quantized_decomposed.quantize_per_tensor.default): 3,
                ns.call_function(
                    torch.ops.quantized_decomposed.dequantize_per_tensor.default
                ): 3,
            }
            node_list = [
                ns.call_function(torch.ops.quantized_decomposed.dequantize_per_tensor.default),
                ns.call_function(torch.ops.quantized_decomposed.dequantize_per_tensor.default),
                ns.call_function(torch.ops.aten.convolution.default),
                ns.call_function(torch.ops.quantized_decomposed.dequantize_per_tensor.default),
                ns.call_function(torch.ops.aten.convolution.default),
            ]
            self.checkGraphModuleNodes(
                m,
                expected_node_list=node_list,
                expected_node_occurrence=node_occurrence,
            )

    def test_qconfig_module_type(self):
        class M(torch.nn.Module):
            def __init__(self):
                super().__init__()
                self.conv = nn.Conv2d(1, 1, 1)
                self.linear = nn.Linear(9, 3)

            def forward(self, x):
                x = self.conv(x)
                x = x.reshape((1, -1))
                x = self.linear(x)
                return x

        with override_quantized_engine("qnnpack"):
            m = M().eval()
            example_inputs = (torch.randn(1, 1, 3, 3),)

            # program capture
            m, guards = torchdynamo.export(
                m,
                *copy.deepcopy(example_inputs),
                aten_graph=True,
                tracing_mode="real",
            )

            qconfig = get_default_qconfig("qnnpack")
            qconfig_mapping = QConfigMapping().set_object_type(torch.nn.Conv2d, qconfig)
            backend_config = get_qnnpack_pt2e_backend_config()
            m = _prepare_pt2e_deprecated(m, qconfig_mapping, example_inputs, backend_config)
            m(*example_inputs)
            m = convert_pt2e(m)
            m(*example_inputs)
            # conv is quantized, linear is not quantized
            node_occurrence = {
                # two for input and weight of the conv, one for output for the conv
                ns.call_function(torch.ops.quantized_decomposed.quantize_per_tensor.default): 3,
                ns.call_function(
                    torch.ops.quantized_decomposed.dequantize_per_tensor.default
                ): 3,
            }
            node_list = [
                ns.call_function(torch.ops.quantized_decomposed.dequantize_per_tensor.default),
                ns.call_function(torch.ops.quantized_decomposed.dequantize_per_tensor.default),
                ns.call_function(torch.ops.aten.convolution.default),
                ns.call_function(torch.ops.quantized_decomposed.dequantize_per_tensor.default),
                ns.call_function(torch.ops.aten.addmm.default),
            ]
            self.checkGraphModuleNodes(m, expected_node_list=node_list)

    def test_rearrange_weight_observer_for_decomposed_linear(self):
        """
        Check whether weight observer is correctly rearranged for decomposed linear.
        before:
            weight - t - observer \
              input - observer - addmm/mm
        after:
            weight - observer - t \
              input - observer - addmm/mm
        """

        class M(torch.nn.Module):
            def __init__(self, with_bias, use_relu):
                super().__init__()
                self.linear = nn.Linear(4, 4, bias=with_bias)
                self.relu = nn.ReLU()
                self.use_relu = use_relu

            def forward(self, x):
                x = self.linear(x)
                return self.relu(x) if self.use_relu else x

        with_bias_list = [True, False]
        use_relu_list = [True, False]
        cases = itertools.product(with_bias_list, use_relu_list)
        for with_bias, use_relu in cases:
            m = M(with_bias, use_relu).eval()
            example_inputs = (torch.randn(1, 4),)

            # program capture
            m, guards = torchdynamo.export(
                m,
                *copy.deepcopy(example_inputs),
                aten_graph=True,
                tracing_mode="real",
            )

            qconfig = get_default_qconfig("qnnpack")
            qconfig_mapping = QConfigMapping().set_global(qconfig)
            backend_config = get_qnnpack_pt2e_backend_config()
            m = _prepare_pt2e_deprecated(m, qconfig_mapping, example_inputs, backend_config)

            # 1. Check graph nodes:
            # - args[0] of t should be the weight observer
            # - args[-1] of addmm/mm should be t
            error_msg = (
                "Weight observer is not correctly rearranged for decomposed linear"
            )
            for node in m.graph.nodes:
                if node.target == torch.ops.aten.t.default:
                    target = node.args[0].target
                    self.assertTrue(
                        isinstance(getattr(m, target), observer.ObserverBase), error_msg
                    )
                elif node.target in (
                    torch.ops.aten.addmm.default,
                    torch.ops.aten.mm.default,
                ):
                    target = node.args[-1].target
                    self.assertTrue(target == torch.ops.aten.t.default, error_msg)

            # 2. Check m.code to ensure `m.recompile()` is called.
            # If weight observer is rearranged in graph but `m.recompile()` is not called,
            # m.code would be wrong.
            code_before_recompile = m.code
            m.recompile()
            code_after_recompile = m.code
            self.assertTrue(code_before_recompile == code_after_recompile, error_msg)

    def test_transposed_conv_bn_fusion(self):
        class M(torch.nn.Module):
            def __init__(self):
                super().__init__()
                self.conv_trans = torch.nn.ConvTranspose2d(10, 20, 3)
                # channels for batchnorm is the same as the out_channels for convtranspose
                self.bn = torch.nn.BatchNorm2d(20)

            def forward(self, x):
                return self.bn(self.conv_trans(x))

        with override_quantized_engine("qnnpack"):
            m = M().eval()
            example_inputs = (torch.randn(10, 10, 10, 10),)
            # program capture
            m, guards = torchdynamo.export(
                m,
                *copy.deepcopy(example_inputs),
                aten_graph=True,
                tracing_mode="real",
            )

            node_occurrence = {
                ns.call_function(torch.ops.aten.convolution.default): 1,
                ns.call_function(
                    torch.ops.aten._native_batch_norm_legit_no_training.default
                ): 1,
            }
            self.checkGraphModuleNodes(m, expected_node_occurrence=node_occurrence)

            qconfig = get_default_qconfig("qnnpack")
            qconfig_mapping = QConfigMapping().set_global(qconfig)
            backend_config = get_qnnpack_pt2e_backend_config()
            m = _prepare_pt2e_deprecated(m, qconfig_mapping, example_inputs, backend_config)
            # make sure it runs
            m(*example_inputs)

            # make sure bn is fused into conv
            node_occurrence = {
                ns.call_function(torch.ops.aten.convolution.default): 1,
                ns.call_function(
                    torch.ops.aten._native_batch_norm_legit_no_training.default
                ): 0,
            }
            self.checkGraphModuleNodes(m, expected_node_occurrence=node_occurrence)

    # TODO(jerryzh168): move all _convert_to_reference_decomposed_fx tests here
    @unittest.skipIf(IS_WINDOWS, "torch.compile is not supported on Windows")
    def test__convert_to_reference_decomposed_fx_per_channel_quant_module(self):
        """ Test the result for per channel weight quant for reference modules
        """
        class M(torch.nn.Module):
            def __init__(self):
                super().__init__()
                self.conv = torch.nn.Conv2d(3, 3, 3)

            def forward(self, x):
                return self.conv(x)

        m = M().eval()
        qconfig_mapping = QConfigMapping().set_global(default_per_channel_symmetric_qnnpack_qconfig)
        example_inputs = (torch.randn(1, 3, 10, 10),)
        m = prepare_fx(m, qconfig_mapping, example_inputs, backend_config=get_qnnpack_backend_config())
        m(*example_inputs)
        m_ref = copy.deepcopy(m)
        m_ref = convert_to_reference_fx(m_ref, backend_config=get_qnnpack_backend_config())
        m = _convert_to_reference_decomposed_fx(m, backend_config=get_qnnpack_backend_config())
        expected_occurrence = {
            # for input and output activations
            ns.call_function(torch.ops.quantized_decomposed.quantize_per_tensor.default): 2,
            ns.call_function(torch.ops.quantized_decomposed.dequantize_per_tensor.default): 2,
            # weight is per channel quantized
            ns.call_function(torch.ops.quantized_decomposed.quantize_per_channel.default): 1,
            ns.call_function(torch.ops.quantized_decomposed.dequantize_per_channel.default): 1,
        }
        import torch._dynamo as torchdynamo
        m, guards = torchdynamo.export(
            m,
            *copy.deepcopy(example_inputs),
            aten_graph=True,
            tracing_mode="real",
        )
        self.checkGraphModuleNodes(
            m,
            expected_node_occurrence=expected_occurrence)
        # make sure it runs
        res_ref = m_ref(*example_inputs)
        res = m(*example_inputs)
        self.assertEqual(res, res_ref)
        # check the qmin/qmax for per channel quant
        for n in m.graph.nodes:
            if n.op == "call_function" and \
               n.target == torch.ops.quantized_decomposed.quantize_per_channel.default:
                _QUANT_MIN_INDEX = 4
                _QUANT_MAX_INDEX = 5
                self.assertEqual(n.args[_QUANT_MIN_INDEX], -127)
                self.assertEqual(n.args[_QUANT_MAX_INDEX], 127)

<<<<<<< HEAD
=======
@skipIfNoQNNPACK
class TestQuantizePT2EFXX86Inductor(QuantizationTestCase):
    @skipIfNoX86
    def test_inductor_backend_config_conv(self):
        class M(torch.nn.Module):
            def __init__(self, use_relu: bool = False, inplace_relu: bool = False):
                super().__init__()
                self.use_relu = use_relu
                self.conv1 = nn.Conv2d(3, 6, (2, 2), stride=(1, 1), padding=(1, 1))
                self.relu = nn.ReLU(inplace=inplace_relu)

            def forward(self, x):
                x = self.conv1(x)
                return self.relu(x) if self.use_relu else x

        use_relu_list = [True, False]
        inplace_relu_list = [True, False]
        with override_quantized_engine("x86"):
            with torch.no_grad():
                for use_relu, inplace_relu in itertools.product(
                    use_relu_list, inplace_relu_list
                ):
                    m = M(use_relu=use_relu, inplace_relu=inplace_relu).eval()
                    example_inputs = (torch.randn(2, 3, 4, 4),)
                    # program capture
                    # **TODO** Add testcase for tracing_mode="symbolic" after fix issue:
                    # https://github.com/pytorch/pytorch/issues/96274
                    export_module, guards = torchdynamo.export(
                        m,
                        *copy.deepcopy(example_inputs),
                        aten_graph=True,
                        tracing_mode="real",
                    )

                    qconfig = get_default_qconfig("x86")
                    qconfig_mapping = QConfigMapping().set_global(qconfig)
                    backend_config = get_x86_inductor_pt2e_backend_config()
                    prepare_module = _prepare_pt2e_deprecated(
                        export_module, qconfig_mapping, example_inputs, backend_config
                    )
                    prepare_module(*example_inputs)
                    convert_module = convert_pt2e(prepare_module)
                    convert_module(*example_inputs)

                    # Fake quant should only be inserted at start and end
                    node_occurrence = {
                        # one for input and weight of the conv, one for output for the conv
                        ns.call_function(
                            torch.ops.quantized_decomposed.quantize_per_tensor.default
                        ): 2,
                        ns.call_function(
                            torch.ops.quantized_decomposed.quantize_per_channel.default
                        ): 1,
                        ns.call_function(
                            torch.ops.quantized_decomposed.dequantize_per_channel.default
                        ): 1,
                        ns.call_function(
                            torch.ops.quantized_decomposed.dequantize_per_tensor.default
                        ): 2,
                    }
                    if use_relu:
                        node_list = [
                            ns.call_function(
                                torch.ops.quantized_decomposed.quantize_per_tensor.default
                            ),
                            ns.call_function(
                                torch.ops.quantized_decomposed.dequantize_per_tensor.default
                            ),
                            ns.call_function(torch.ops.aten.convolution.default),
                            ns.call_function(
                                torch.ops.aten.relu_.default
                                if inplace_relu
                                else torch.ops.aten.relu.default
                            ),
                            ns.call_function(
                                torch.ops.quantized_decomposed.quantize_per_tensor.default
                            ),
                            ns.call_function(
                                torch.ops.quantized_decomposed.dequantize_per_tensor.default
                            ),
                        ]
                    else:
                        node_list = [
                            ns.call_function(
                                torch.ops.quantized_decomposed.quantize_per_tensor.default
                            ),
                            ns.call_function(
                                torch.ops.quantized_decomposed.dequantize_per_tensor.default
                            ),
                            ns.call_function(torch.ops.aten.convolution.default),
                            ns.call_function(
                                torch.ops.quantized_decomposed.quantize_per_tensor.default
                            ),
                            ns.call_function(
                                torch.ops.quantized_decomposed.dequantize_per_tensor.default
                            ),
                        ]
                    self.checkGraphModuleNodes(
                        convert_module,
                        expected_node_occurrence=node_occurrence,
                        expected_node_list=node_list,
                    )

                    # Step1: Ref result in 1.X fx path
                    backend_config_1_x = get_x86_backend_config()
                    m_copy = copy.deepcopy(m)
                    m_prepare_fx = prepare_fx(
                        m_copy,
                        qconfig_mapping,
                        example_inputs,
                        backend_config=backend_config_1_x,
                    )
                    after_prepare_result_fx = m_prepare_fx(*example_inputs)
                    m_convert_fx = convert_fx(
                        m_prepare_fx, backend_config=backend_config_1_x
                    )
                    ref_result = m_convert_fx(*example_inputs)

                    # Step2: Start to lowering into Inductor
                    run = compile_fx(convert_module, example_inputs)
                    # Inductor first run
                    inductor_res = run(*example_inputs)
                    # Inductor second run
                    inductor_res = run(*example_inputs)
                    self.assertEqual(ref_result, inductor_res, atol=5e-2, rtol=5e-2)

    @skipIfNoX86
    @unittest.skip("Fails due to small numerics mismatch, reenable this with the new API in the future")
    def test_inductor_qconv_lowering(self):
        dim_to_module = {
            1: nn.Conv1d,
            2: nn.Conv2d,
            3: nn.Conv3d
        }

        class M(torch.nn.Module):
            def __init__(self, dim: int, bias: bool):
                super().__init__()
                self.conv = dim_to_module[dim](3, 6, 2, stride=2, padding=0, dilation=1, bias=bias)

            def forward(self, x):
                return nn.functional.gelu(self.conv(x))

        conv_dims = [1, 2, 3]
        use_bias_list = [True, False]
        with override_quantized_engine("x86"):
            with torch.no_grad():
                cases = itertools.product(conv_dims, use_bias_list)
                for dim, use_bias in cases:
                    m = M(dim, use_bias).eval()
                    input_shape = (2, 3, *([6] * dim))
                    example_inputs = (torch.randn(input_shape),)
                    # program capture
                    exported_model, guards = torchdynamo.export(
                        m,
                        *copy.deepcopy(example_inputs),
                        aten_graph=True,
                        tracing_mode="real",
                    )

                    qconfig = get_default_qconfig("x86")
                    qconfig_mapping = QConfigMapping().set_global(qconfig)
                    backend_config_inductor = get_x86_inductor_pt2e_backend_config()
                    prepared_model = _prepare_pt2e_deprecated(
                        exported_model,
                        qconfig_mapping,
                        example_inputs,
                        backend_config_inductor
                    )
                    prepared_model(*example_inputs)
                    converted_model = convert_pt2e(prepared_model)

                    run = compile_fx(converted_model, example_inputs)
                    result_inductor = run(*example_inputs)

                    m_copy = copy.deepcopy(m)
                    backend_config_fx = get_x86_backend_config()
                    prepared_model_fx = prepare_fx(
                        m_copy,
                        qconfig_mapping,
                        example_inputs,
                        backend_config=backend_config_fx,
                    )
                    prepared_model_fx(*example_inputs)
                    converted_model_fx = convert_fx(
                        prepared_model_fx, backend_config=backend_config_fx
                    )
                    result_fx = converted_model_fx(*example_inputs)

                    self.assertEqual(result_inductor, result_fx)


>>>>>>> fbd7e74c
class TestQuantizePT2EFXModels(QuantizationTestCase):
    @skip_if_no_torchvision
    @skipIfNoQNNPACK
    def test_resnet18(self):
        import torchvision

        with override_quantized_engine("qnnpack"):
            example_inputs = (torch.randn(1, 3, 224, 224),)
            m = torchvision.models.resnet18().eval()
            m_copy = copy.deepcopy(m)
            # program capture
            m, guards = torchdynamo.export(
                m,
                *copy.deepcopy(example_inputs),
                aten_graph=True,
                tracing_mode="real",
            )

            backend_config = get_qnnpack_pt2e_backend_config()
            # TODO: define qconfig_mapping specifically for executorch
            qconfig = get_default_qconfig("qnnpack")
            qconfig_mapping = QConfigMapping().set_global(qconfig)
            before_fusion_result = m(*example_inputs)

            m = _prepare_pt2e_deprecated(m, qconfig_mapping, example_inputs, backend_config)

            # checking that we inserted observers correctly for maxpool operator (input and
            # output share observer instance)
            self.assertEqual(
                id(m.activation_post_process_3), id(m.activation_post_process_2)
            )
            after_prepare_result = m(*example_inputs)
            m = convert_pt2e(m)

            after_quant_result = m(*example_inputs)

            # comparing with existing fx graph mode quantization reference flow
            backend_config = get_qnnpack_backend_config()
            m_fx = prepare_fx(
                m_copy, qconfig_mapping, example_inputs, backend_config=backend_config
            )
            after_prepare_result_fx = m_fx(*example_inputs)
            m_fx = _convert_to_reference_decomposed_fx(m_fx, backend_config=backend_config)

            after_quant_result_fx = m_fx(*example_inputs)

            # the result matches exactly after prepare
            self.assertEqual(after_prepare_result, after_prepare_result_fx)
            self.assertEqual(
                compute_sqnr(after_prepare_result, after_prepare_result_fx),
                torch.tensor(float("inf")),
            )
            # there are slight differences after convert due to different implementations
            # of quant/dequant
            self.assertTrue(torch.max(after_quant_result - after_quant_result_fx) < 1e-1)
            self.assertTrue(compute_sqnr(after_quant_result, after_quant_result_fx) > 35)<|MERGE_RESOLUTION|>--- conflicted
+++ resolved
@@ -5,6 +5,7 @@
 import torch
 import torch._dynamo as torchdynamo
 import torch.nn as nn
+from torch._inductor.compile_fx import compile_fx
 from torch.ao.ns.fx.utils import compute_sqnr
 from torch.ao.quantization import (
     get_default_qconfig,
@@ -20,7 +21,12 @@
 from torch.ao.quantization.backend_config._qnnpack_pt2e import (
     get_qnnpack_pt2e_backend_config,
 )
+from torch.ao.quantization.backend_config._x86_inductor_pt2e import (
+    get_x86_inductor_pt2e_backend_config,
+)
+from torch.ao.quantization.backend_config.x86 import get_x86_backend_config
 from torch.ao.quantization.quantize_fx import (
+    convert_fx,
     convert_to_reference_fx,
     _convert_to_reference_decomposed_fx,
     prepare_fx,
@@ -34,6 +40,7 @@
     QuantizationTestCase,
     skip_if_no_torchvision,
     skipIfNoQNNPACK,
+    skipIfNoX86,
 )
 from torch.testing._internal.common_quantized import override_quantized_engine
 import unittest
@@ -312,8 +319,6 @@
                 self.assertEqual(n.args[_QUANT_MIN_INDEX], -127)
                 self.assertEqual(n.args[_QUANT_MAX_INDEX], 127)
 
-<<<<<<< HEAD
-=======
 @skipIfNoQNNPACK
 class TestQuantizePT2EFXX86Inductor(QuantizationTestCase):
     @skipIfNoX86
@@ -506,7 +511,6 @@
                     self.assertEqual(result_inductor, result_fx)
 
 
->>>>>>> fbd7e74c
 class TestQuantizePT2EFXModels(QuantizationTestCase):
     @skip_if_no_torchvision
     @skipIfNoQNNPACK
