import argparse
import datetime
import re
import sys
import warnings
from collections import defaultdict

import torch
from torch._C import parse_schema


# How to run this test locally:
# 1 Have two virtual environments (eg conda env), one without PyTorch installed (venv_nightly)
#   one with your local changes (venv_yours).
# In venv_nightly:
# 2. First ensure that Pytorch is uninstalled, but all prereqs are installed
# 3. Install torch nightly build with
#    `pip install --pre torch -f https://download.pytorch.org/whl/nightly/cpu/torch_nightly.html`
# 4. Generate original schemas with
#    `python test/forward_backward_compatibility/dump_all_function_schemas.py --filename nightly_schemas.txt`
# Now in venv_yours:
# 5. Run this test with
#    `python test/forward_backward_compatibility/check_forward_backward_compatibility.py --existing-schemas nightly_schemas.txt`

# The date specifies how long the allowlist exclusion should apply to.
#
#   - If we NEVER give BC guarantee for an operator, you can put the
#     date arbitrarily far in the future.
#   - Otherwise, pick a date that is far enough in the future that you
#     believe you can land your diff before then.
#
# Allowlist entries can be removed after the date listed on them passes.
#
# Allowlist item format:
# [
#   0: function name regex
#   1: date until which the allowlist entry is valid
#   2: (optional) function argument regex
# ]
#
# NB: function name DOES NOT include overload name!
ALLOW_LIST = [
    ("c10_experimental", datetime.date(2222, 1, 1)),
    # Internal
    ("static", datetime.date(9999, 1, 1)),
    ("prim::ModuleDictIndex", datetime.date(9999, 1, 1)),
    ("prim::MKLDNNRelu6", datetime.date(9999, 1, 1)),
    ("prim::MKLDNNRelu6_", datetime.date(9999, 1, 1)),
    ("prim::Concat", datetime.date(9999, 1, 1)),
    ("aten::_NestedTensor_GeneralizedBMM", datetime.date(9999, 1, 1)),
    # Internal, profiler-specific ops
    ("profiler::_call_end_callbacks_on_jit_fut*", datetime.date(9999, 1, 1)),
    ("profiler::_record_function_enter", datetime.date(9999, 1, 1)),
    ("aten::_sparse_addmm", datetime.date(2022, 6, 30)),
    ("aten::kl_div_backward", datetime.date(2022, 9, 1)),
    ("aten::_cholesky_helper", datetime.date(9999, 1, 1)),
    ("aten::_lstsq_helper", datetime.date(9999, 1, 1)),
    ("aten::_syevd_helper", datetime.date(9999, 1, 1)),
    ("aten::_linalg_solve_out_helper_", datetime.date(9999, 1, 1)),
    ("aten::select_backward", datetime.date(9999, 1, 1)),
    ("aten::lstsq", datetime.date(9999, 1, 1)),
    ("aten::lstsq.X", datetime.date(9999, 1, 1)),
    ("aten::slice_backward", datetime.date(9999, 1, 1)),
    ("aten::diagonal_backward", datetime.date(9999, 1, 1)),
    ("aten::rowwise_prune", datetime.date(9999, 1, 1)),
    ("aten::eig", datetime.date(9999, 1, 1)),
    ("aten::eig.e", datetime.date(9999, 1, 1)),
    ("aten::adaptive_avg_pool3d_backward", datetime.date(9999, 1, 1)),
    ("aten::_embedding_bag_dense_backward", datetime.date(9999, 1, 1)),
    ("aten::matrix_rank", datetime.date(9999, 1, 1)),
    ("aten::matrix_rank.tol", datetime.date(9999, 1, 1)),
    ("aten::randperm", datetime.date(9999, 1, 1)),
    ("aten::linalg_solve", datetime.date(2022, 8, 31)),
    ("aten::linalg_solve.out", datetime.date(2022, 8, 31)),
    ("aten::binary_cross_entropy_with_logits_backward", datetime.date(2022, 9, 21)),
    ("aten::frobenius_norm", datetime.date(2022, 9, 1)),
    ("aten::_linalg_qr_helper", datetime.date(2022, 8, 1)),
    ("aten::linalg_lu_solve", datetime.date(2022, 8, 1)),
    ("aten::linalg_lu_solve.out", datetime.date(2022, 8, 1)),
    ("aten::linalg_det", datetime.date(2022, 8, 1)),
    ("aten::linalg_det.out", datetime.date(2022, 8, 1)),
    ("aten::_det_lu_based_helper", datetime.date(2022, 8, 1)),
    ("aten::frobenius_norm", datetime.date(2023, 3, 1)),
    ("aten::slogdet", datetime.date(2022, 8, 1)),
    ("aten::slogdet.out", datetime.date(2022, 8, 1)),
    ("aten::linalg_slogdet", datetime.date(2022, 8, 1)),
    ("aten::linalg_slogdet.out", datetime.date(2022, 8, 1)),
    ("aten::_linalg_solve", datetime.date(2022, 10, 1)),
    ("aten::_linalg_solve.solution", datetime.date(2022, 10, 1)),
    ("aten::linalg_inv_ex", datetime.date(2022, 10, 1)),
    ("aten::linalg_inv_ex.inverse", datetime.date(2022, 10, 1)),
    ("aten::linalg_inv", datetime.date(2022, 10, 1)),
    ("aten::linalg_inv.out", datetime.date(2022, 10, 1)),
    ("aten::_linalg_inv_out_helper.functional", datetime.date(2022, 10, 1)),
    ("aten::_linalg_inv_out_helper.out", datetime.date(2022, 10, 1)),
    ("aten::_linalg_inv_out_helper_", datetime.date(2022, 10, 1)),
    ("aten::_linalg_inv_out_helper", datetime.date(2022, 10, 1)),
    ("aten::col2im_backward", datetime.date(2022, 12, 1)),
    ("aten::im2col_backward", datetime.date(2022, 12, 1)),
    ("aten::diag_backward", datetime.date(2022, 12, 1)),
    ("aten::prelu.out", datetime.date(2023, 3, 1)),
    ("aten::prelu_backward", datetime.date(2023, 3, 1)),
    ("aten::prelu_backward.out", datetime.date(2023, 3, 1)),
    ("aten::solve", datetime.date(9999, 1, 1)),
    ("aten::solve.solution", datetime.date(9999, 1, 1)),
    ("aten::_solve_helper", datetime.date(9999, 1, 1)),
    ("aten::_convolution_nogroup", datetime.date(9999, 1, 1)),
    ("aten::miopen_convolution_backward", datetime.date(9999, 1, 1)),
    ("aten::miopen_convolution_backward_bias", datetime.date(9999, 1, 1)),
    ("aten::miopen_convolution_backward_input", datetime.date(9999, 1, 1)),
    ("aten::miopen_convolution_backward_weight", datetime.date(9999, 1, 1)),
    ("aten::miopen_convolution_transpose_backward", datetime.date(9999, 1, 1)),
    ("aten::miopen_convolution_transpose_backward_input", datetime.date(9999, 1, 1)),
    ("aten::miopen_convolution_transpose_backward_weight", datetime.date(9999, 1, 1)),
    ("aten::miopen_depthwise_convolution_backward", datetime.date(9999, 1, 1)),
    ("aten::miopen_depthwise_convolution_backward_input", datetime.date(9999, 1, 1)),
    ("aten::miopen_depthwise_convolution_backward_weight", datetime.date(9999, 1, 1)),
    ("aten::_nested_tensor", datetime.date(9999, 1, 1)),
    ("prepacked::unpack_prepacked_sizes_conv2d", datetime.date(9999, 1, 1)),
    ("prepacked::unpack_prepacked_sizes_linear", datetime.date(9999, 1, 1)),
    ("aten::_symeig_helper", datetime.date(9999, 1, 1)),
    ("aten::symeig", datetime.date(9999, 1, 1)),
    ("aten::symeig.e", datetime.date(9999, 1, 1)),
    ("aten::linalg_solve", datetime.date(2022, 8, 31)),
    ("aten::linalg_solve.out", datetime.date(2022, 8, 31)),
    ("aten::quantile", datetime.date(2022, 9, 30)),
    ("aten::nanquantile", datetime.date(2022, 9, 30)),
    ("aten::native_multi_head_self_attention", datetime.date(9999, 1, 1)),
    ("aten::_native_multi_head_self_attention", datetime.date(9999, 1, 1)),
    ("aten::grid_sampler_3d_backward", datetime.date(9999, 1, 1)),
    ("aten::_transform_bias_rescale_qkv", datetime.date(9999, 1, 1)),
    ("aten::_s_where", datetime.date(2022, 9, 30)),
    ("prim::infer_squeeze_size.dim", datetime.date(9999, 1, 1)),
    ("prim::infer_squeeze_size", datetime.date(9999, 1, 1)),
    ("aten::_weight_norm_cuda_interface", datetime.date(9999, 1, 1)),
    ("aten::_weight_norm_cuda_interface_backward", datetime.date(9999, 1, 1)),
    ("aten::segment_reduce", datetime.date(2022, 6, 30)),
    ("aten::_segment_reduce_backward", datetime.date(2022, 6, 30)),
    ("aten::empty.SymInt", datetime.date(9999, 1, 1)),
    ("aten::.*functional", datetime.date(2022, 8, 1)),
    ("aten::_foreach.*", datetime.date(2022, 8, 1)),
    ("aten::unflatten", datetime.date(2022, 8, 10)),
    ("aten::nanmean", datetime.date(2022, 8, 30)),
    ("aten::nanmean.out", datetime.date(2022, 8, 30)),
    ("aten::nansum", datetime.date(2022, 8, 30)),
    ("aten::nansum.out", datetime.date(2022, 8, 30)),
    # nested tensor temporary auxiliary ops
    ("aten::_reshape_nested", datetime.date(9999, 1, 1)),
    ("aten::_reshape_nested_backward", datetime.date(9999, 1, 1)),
    ("aten::sum.SymInt", datetime.date(2022, 11, 30)),
    ("aten::mps_linear", datetime.date(9999, 1, 1)),
    ("aten::_mps_linear", datetime.date(9999, 1, 1)),
    ("aten::_mps_max_pool2d", datetime.date(9999, 1, 1)),
    ("aten::_mps_max_pool2d.out", datetime.date(9999, 1, 1)),
    ("aten::mps_max_pool2d_backward", datetime.date(9999, 1, 1)),
    ("aten::mps_max_pool2d_backward.out", datetime.date(9999, 1, 1)),
    ("aten::view_copy.SymInt", datetime.date(2022, 11, 30)),
    ("aten::view_copy.SymInt_out", datetime.date(2022, 11, 30)),
    ("aten::expand_copy.SymInt", datetime.date(2022, 11, 30)),
    ("aten::expand_copy.SymInt_out", datetime.date(2022, 11, 30)),
    ("aten::expand.SymInt", datetime.date(2022, 11, 30)),
    ("aten::narrow_copy.SymInt", datetime.date(2022, 11, 30)),
    ("aten::narrow_copy.SymInt_out", datetime.date(2022, 11, 30)),
    ("aten::view.SymInt", datetime.date(2022, 11, 30)),
    ("aten::new_empty.SymInt", datetime.date(2022, 11, 30)),
    ("aten::new_empty.SymInt_out", datetime.date(2022, 11, 30)),
    ("aten::zeros.SymInt", datetime.date(2022, 11, 30)),
    ("aten::zeros.SymInt_out", datetime.date(2022, 11, 30)),
    # TODO: FIXME: prims shouldn't be checked
    ("prims::.*", datetime.date(9999, 1, 1)),
    ("aten::_amp_foreach_non_finite_check_and_unscale.out", datetime.date(2022, 9, 1)),
    ("aten::_amp_foreach_non_finite_check_and_unscale_", datetime.date(2022, 9, 1)),
    ("aten::_cudnn_rnn_backward.out", datetime.date(2022, 9, 1)),
    ("aten::_foreach_abs.out", datetime.date(2022, 9, 1)),
    ("aten::_foreach_abs_", datetime.date(2022, 9, 1)),
    ("aten::_foreach_acos.out", datetime.date(2022, 9, 1)),
    ("aten::_foreach_acos_", datetime.date(2022, 9, 1)),
    ("aten::_foreach_add.List_out", datetime.date(2022, 9, 1)),
    ("aten::_foreach_add.ScalarList_out", datetime.date(2022, 9, 1)),
    ("aten::_foreach_add.Scalar_out", datetime.date(2022, 9, 1)),
    ("aten::_foreach_add_.List", datetime.date(2022, 9, 1)),
    ("aten::_foreach_add_.Scalar", datetime.date(2022, 9, 1)),
    ("aten::_foreach_add_.ScalarList", datetime.date(2022, 9, 1)),
    ("aten::_foreach_addcdiv.ScalarList_out", datetime.date(2022, 9, 1)),
    ("aten::_foreach_addcdiv.Scalar_out", datetime.date(2022, 9, 1)),
    ("aten::_foreach_addcdiv_.Scalar", datetime.date(2022, 9, 1)),
    ("aten::_foreach_addcdiv_.ScalarList", datetime.date(2022, 9, 1)),
    ("aten::_foreach_addcmul.ScalarList_out", datetime.date(2022, 9, 1)),
    ("aten::_foreach_addcmul.Scalar_out", datetime.date(2022, 9, 1)),
    ("aten::_foreach_addcmul_.Scalar", datetime.date(2022, 9, 1)),
    ("aten::_foreach_addcmul_.ScalarList", datetime.date(2022, 9, 1)),
    ("aten::_foreach_asin.out", datetime.date(2022, 9, 1)),
    ("aten::_foreach_asin_", datetime.date(2022, 9, 1)),
    ("aten::_foreach_atan.out", datetime.date(2022, 9, 1)),
    ("aten::_foreach_atan_", datetime.date(2022, 9, 1)),
    ("aten::_foreach_ceil.out", datetime.date(2022, 9, 1)),
    ("aten::_foreach_ceil_", datetime.date(2022, 9, 1)),
    ("aten::_foreach_cos.out", datetime.date(2022, 9, 1)),
    ("aten::_foreach_cos_", datetime.date(2022, 9, 1)),
    ("aten::_foreach_cosh.out", datetime.date(2022, 9, 1)),
    ("aten::_foreach_cosh_", datetime.date(2022, 9, 1)),
    ("aten::_foreach_div.List_out", datetime.date(2022, 9, 1)),
    ("aten::_foreach_div.ScalarList_out", datetime.date(2022, 9, 1)),
    ("aten::_foreach_div.Scalar_out", datetime.date(2022, 9, 1)),
    ("aten::_foreach_div_.List", datetime.date(2022, 9, 1)),
    ("aten::_foreach_div_.Scalar", datetime.date(2022, 9, 1)),
    ("aten::_foreach_div_.ScalarList", datetime.date(2022, 9, 1)),
    ("aten::_foreach_erf.out", datetime.date(2022, 9, 1)),
    ("aten::_foreach_erf_", datetime.date(2022, 9, 1)),
    ("aten::_foreach_erfc.out", datetime.date(2022, 9, 1)),
    ("aten::_foreach_erfc_", datetime.date(2022, 9, 1)),
    ("aten::_foreach_exp.out", datetime.date(2022, 9, 1)),
    ("aten::_foreach_exp_", datetime.date(2022, 9, 1)),
    ("aten::_foreach_expm1.out", datetime.date(2022, 9, 1)),
    ("aten::_foreach_expm1_", datetime.date(2022, 9, 1)),
    ("aten::_foreach_floor.out", datetime.date(2022, 9, 1)),
    ("aten::_foreach_floor_", datetime.date(2022, 9, 1)),
    ("aten::_foreach_frac.out", datetime.date(2022, 9, 1)),
    ("aten::_foreach_frac_", datetime.date(2022, 9, 1)),
    ("aten::_foreach_lgamma.out", datetime.date(2022, 9, 1)),
    ("aten::_foreach_lgamma_", datetime.date(2022, 9, 1)),
    ("aten::_foreach_log.out", datetime.date(2022, 9, 1)),
    ("aten::_foreach_log10.out", datetime.date(2022, 9, 1)),
    ("aten::_foreach_log10_", datetime.date(2022, 9, 1)),
    ("aten::_foreach_log1p.out", datetime.date(2022, 9, 1)),
    ("aten::_foreach_log1p_", datetime.date(2022, 9, 1)),
    ("aten::_foreach_log2.out", datetime.date(2022, 9, 1)),
    ("aten::_foreach_log2_", datetime.date(2022, 9, 1)),
    ("aten::_foreach_log_", datetime.date(2022, 9, 1)),
    ("aten::_foreach_maximum.List_out", datetime.date(2022, 9, 1)),
    ("aten::_foreach_maximum_.List", datetime.date(2022, 9, 1)),
    ("aten::_foreach_minimum.List_out", datetime.date(2022, 9, 1)),
    ("aten::_foreach_minimum_.List", datetime.date(2022, 9, 1)),
    ("aten::_foreach_mul.List_out", datetime.date(2022, 9, 1)),
    ("aten::_foreach_mul.ScalarList_out", datetime.date(2022, 9, 1)),
    ("aten::_foreach_mul.Scalar_out", datetime.date(2022, 9, 1)),
    ("aten::_foreach_mul_.List", datetime.date(2022, 9, 1)),
    ("aten::_foreach_mul_.Scalar", datetime.date(2022, 9, 1)),
    ("aten::_foreach_mul_.ScalarList", datetime.date(2022, 9, 1)),
    ("aten::_foreach_neg.out", datetime.date(2022, 9, 1)),
    ("aten::_foreach_neg_", datetime.date(2022, 9, 1)),
    ("aten::_foreach_norm.Scalar_out", datetime.date(2022, 9, 1)),
    ("aten::_foreach_reciprocal.out", datetime.date(2022, 9, 1)),
    ("aten::_foreach_reciprocal_", datetime.date(2022, 9, 1)),
    ("aten::_foreach_round.out", datetime.date(2022, 9, 1)),
    ("aten::_foreach_round_", datetime.date(2022, 9, 1)),
    ("aten::_foreach_sigmoid.out", datetime.date(2022, 9, 1)),
    ("aten::_foreach_sigmoid_", datetime.date(2022, 9, 1)),
    ("aten::_foreach_sin.out", datetime.date(2022, 9, 1)),
    ("aten::_foreach_sin_", datetime.date(2022, 9, 1)),
    ("aten::_foreach_sinh.out", datetime.date(2022, 9, 1)),
    ("aten::_foreach_sinh_", datetime.date(2022, 9, 1)),
    ("aten::_foreach_sqrt.out", datetime.date(2022, 9, 1)),
    ("aten::_foreach_sqrt_", datetime.date(2022, 9, 1)),
    ("aten::_foreach_sub.List_out", datetime.date(2022, 9, 1)),
    ("aten::_foreach_sub.ScalarList_out", datetime.date(2022, 9, 1)),
    ("aten::_foreach_sub.Scalar_out", datetime.date(2022, 9, 1)),
    ("aten::_foreach_sub_.List", datetime.date(2022, 9, 1)),
    ("aten::_foreach_sub_.Scalar", datetime.date(2022, 9, 1)),
    ("aten::_foreach_sub_.ScalarList", datetime.date(2022, 9, 1)),
    ("aten::_foreach_tan.out", datetime.date(2022, 9, 1)),
    ("aten::_foreach_tan_", datetime.date(2022, 9, 1)),
    ("aten::_foreach_tanh.out", datetime.date(2022, 9, 1)),
    ("aten::_foreach_tanh_", datetime.date(2022, 9, 1)),
    ("aten::_foreach_trunc.out", datetime.date(2022, 9, 1)),
    ("aten::_foreach_trunc_", datetime.date(2022, 9, 1)),
    ("aten::_foreach_zero.out", datetime.date(2022, 9, 1)),
    ("aten::_foreach_zero_", datetime.date(2022, 9, 1)),
    ("aten::_histogramdd_bin_edges.out", datetime.date(2022, 9, 1)),
    ("aten::chunk", datetime.date(2022, 9, 1)),
    ("aten::dequantize.tensors_out", datetime.date(2022, 9, 1)),
    ("aten::dsplit.array", datetime.date(2022, 9, 1)),
    ("aten::dsplit.int", datetime.date(2022, 9, 1)),
    ("aten::hsplit.array", datetime.date(2022, 9, 1)),
    ("aten::hsplit.int", datetime.date(2022, 9, 1)),
    ("aten::lstm_mps_backward.out", datetime.date(2022, 9, 1)),
    ("aten::miopen_rnn_backward.out", datetime.date(2022, 9, 1)),
    ("aten::quantize_per_tensor.tensors_out", datetime.date(2022, 9, 1)),
    ("aten::split", datetime.date(2022, 9, 1)),
    ("aten::split.Tensor", datetime.date(2022, 9, 1)),
    ("aten::split.sizes", datetime.date(2022, 9, 1)),
    ("aten::split_copy.Tensor_out", datetime.date(2022, 9, 1)),
    ("aten::split_with_sizes", datetime.date(2022, 9, 1)),
    ("aten::split_with_sizes_copy.out", datetime.date(2022, 9, 1)),
    ("aten::tensor_split.indices", datetime.date(2022, 9, 1)),
    ("aten::tensor_split.sections", datetime.date(2022, 9, 1)),
    ("aten::tensor_split.tensor_indices_or_sections", datetime.date(2022, 9, 1)),
    ("aten::unbind.Dimname", datetime.date(2022, 9, 1)),
    ("aten::unbind.int", datetime.date(2022, 9, 1)),
    ("aten::unbind_copy.int_out", datetime.date(2022, 9, 1)),
    ("aten::unsafe_split.Tensor_out", datetime.date(2022, 9, 1)),
    ("aten::unsafe_split_with_sizes.out", datetime.date(2022, 9, 1)),
    ("aten::vsplit.array", datetime.date(2022, 9, 1)),
    ("aten::vsplit.int", datetime.date(2022, 9, 1)),
    ("aten::sym_numel", datetime.date(2022, 10, 1)),
    ("aten::to_padded_tensor", datetime.date(2022, 10, 1)),
    ("aten::nested_to_padded_tensor", datetime.date(2022, 10, 1)),
    ("aten::nested_tensor", datetime.date(2022, 10, 15)),
    ("aten::_nested_tensor_layer_norm", datetime.date(2022, 10, 15)),
    ("aten::_torch_cuda_cu_linker_symbol_op", datetime.date(2022, 11, 1)),
    ("aten::_test_inductor_realize", datetime.date(2023, 1, 1)),

    ("aten::upsample_linear1d_backward", datetime.date(2022, 12, 15)),
    ("aten::upsample_bicubic2d_backward", datetime.date(2022, 12, 15)),
    ("aten::upsample_trilinear3d", datetime.date(2022, 12, 15)),
    ("aten::upsample_bilinear2d", datetime.date(2022, 12, 15)),
    ("aten::upsample_nearest3d", datetime.date(2022, 12, 15)),
    ("aten::upsample_nearest2d_backward", datetime.date(2022, 12, 15)),
    ("aten::upsample_bilinear2d_backward", datetime.date(2022, 12, 15)),
    ("aten::upsample_trilinear3d_backward", datetime.date(2022, 12, 15)),
    ("aten::upsample_nearest2d", datetime.date(2022, 12, 15)),
    ("aten::upsample_bicubic2d", datetime.date(2022, 12, 15)),
    ("aten::upsample_nearest1d_backward", datetime.date(2022, 12, 15)),
    ("aten::upsample_nearest3d_backward", datetime.date(2022, 12, 15)),
    ("aten::upsample_linear1d", datetime.date(2022, 12, 15)),
    ("aten::upsample_nearest1d", datetime.date(2022, 12, 15)),
    ("aten::_upsample_nearest_exact3d", datetime.date(2022, 12, 15)),
    ("aten::_upsample_nearest_exact3d_backward", datetime.date(2022, 12, 15)),
    ("aten::_upsample_bilinear2d_aa", datetime.date(2022, 12, 15)),
    ("aten::_upsample_bilinear2d_aa_backward", datetime.date(2022, 12, 15)),
    ("aten::_upsample_bicubic2d_aa", datetime.date(2022, 12, 15)),
    ("aten::_upsample_bicubic2d_aa_backward", datetime.date(2022, 12, 15)),
    ("aten::_upsample_nearest_exact1d", datetime.date(2022, 12, 15)),
    ("aten::_upsample_nearest_exact1d_backward", datetime.date(2022, 12, 15)),
    ("aten::_upsample_nearest_exact2d", datetime.date(2022, 12, 15)),
    ("aten::_upsample_nearest_exact2d_backward", datetime.date(2022, 12, 15)),
    ("aten::_scaled_dot_product_attention", datetime.date(2023, 3, 15)),
    ("aten::_scaled_dot_product_flash_attention", datetime.date(2023, 3, 15)),
    ("aten::_sparse_mask_helper", datetime.date(2023, 3, 15)),
    ("aten::_fused_sdp_choice", datetime.date(2023, 3, 15)),
    ("aten::_flash_attention_forward", datetime.date(2023, 3, 15)),
    ("mkldnn::_convolution_pointwise.binary", datetime.date(2022, 12, 15)),
    ("prim::CudaFusionIvalGuard", datetime.date(2023, 2, 1)),
    ("prim::CudaFusionGuard", datetime.date(2023, 2, 1)),
    ("prim::CudaFusionGroup", datetime.date(2023, 2, 1)),
    ("prim::CudaFusionViewGuard", datetime.date(2023, 2, 1)),
    ("prim::CudaFusionSizeEq", datetime.date(2023, 2, 1)),
    ("prim::transpose_copy.int", datetime.date(2023, 2, 1)),
    ("prim::expand_as_copy", datetime.date(2023, 2, 1)),
    ("prim::squeeze_copy", datetime.date(2023, 2, 1)),
    ("prim::squeeze_copy.dim", datetime.date(2023, 2, 1)),
    ("prim::unsqueeze_copy", datetime.date(2023, 2, 1)),
    ("prim::expand_copy", datetime.date(2023, 2, 1)),
    ("prim::flatten_copy", datetime.date(2023, 2, 1)),
    ("prim::add_optional", datetime.date(2023, 2, 1)),
    ("prim::reshape_copy", datetime.date(2023, 2, 1)),
    ("prim::permute_copy", datetime.date(2023, 2, 1)),
    ("prim::infer_unsqueeze_size", datetime.date(2023, 2, 1)),
    ("prim::t_copy", datetime.date(2023, 2, 1)),
    ("prim::view_copy", datetime.date(2023, 2, 1)),
<<<<<<< HEAD
=======
    # BetterTransformer 1.0 internal operators
    ("aten::_transformer_decoder_only_layer_fwd", datetime.date(9999, 1, 1)),
    ("aten::_native_decoder_only_multi_head_attention",
     datetime.date(9999, 1, 1)),
    ("aten::_int_mm.out", datetime.date(2023, 4, 1)),
    ("aten::_int_mm", datetime.date(2023, 4, 1)),
    ("aten::_nested_view_from_buffer_copy.out", datetime.date(2023, 5, 1)),
    ("aten::_nested_view_from_buffer_copy", datetime.date(2023, 5, 1)),
    ("aten::_nested_view_from_buffer", datetime.date(2023, 5, 1)),
    # These ops were moved to python under the c10d_functional namespace
    ("aten::wait_tensor", datetime.date(9999, 1, 30)),
    ("aten::reduce_scatter_tensor", datetime.date(9999, 1, 30)),
    ("aten::all_gather_into_tensor", datetime.date(9999, 1, 30)),
    ("aten::all_reduce", datetime.date(9999, 1, 30)),

>>>>>>> 28621208
]

ALLOW_LIST_COMPILED = [
    (
        re.compile(item[0]),
        item[1],
        re.compile(item[2]) if len(item) > 2 else None,
    ) for item in ALLOW_LIST if item[1] >= datetime.date.today()
]

def allow_listed(schema):
    for item in ALLOW_LIST_COMPILED:
        if item[0].search(str(schema)):
            if len(item) > 2 and item[2] is not None:
                # if arguments regex is present, use it
                return bool(item[2].search(str(schema)))
            return True
    return False


# The nightly will fail to parse newly added syntax to schema declarations
# Add new schemas that will fail the nightly here
dont_parse_list = [
    ("_TorchScriptTesting.*", datetime.date(2099, 9, 17)),
    ("test_backend", datetime.date(2099, 9, 17)),
    ("dist_c10d", datetime.date(2099, 9, 17)),
    ("__backends__.nnc", datetime.date(2099, 9, 17)),
]

def has_valid_upgraders(schema, version_map):
    # we want to parse through the map to find if
    # the schema has valid upgraders. Since the
    # version map has entry for each overload
    # we need to do some ugly parsing.

    # the name of the operator
    schema_name = schema.name

    if schema_name not in version_map:
        return False

    entries = version_map[schema_name]

    possible_overloads = []
    possible_schemas = []
    for key, upgrader_schema_entries in entries.items():
        possible_overloads.append(key)
        possible_schemas.extend(upgrader_schema_entries)

    # let's make sure this existing schema is part of possible
    # schemas
    for old_schema in possible_schemas:
        if old_schema == schema:
            return True

    return False

def dont_parse(schema_line):
    for item in dont_parse_list:
        if item[1] < datetime.date.today():
            continue
        regexp = re.compile(item[0])
        if regexp.search(schema_line):
            return True
    return False

def load_schemas_to_dict():
    new_schemas = torch._C._jit_get_all_schemas()
    new_schemas += torch._C._jit_get_custom_class_schemas()
    new_schema_dict = defaultdict(list)
    for s in new_schemas:
        new_schema_dict[s.name].append(s)
    return new_schema_dict

def process_version_map(version_map):
    # version map maps full schema name to
    # list of upgraders. Since we only have
    # the name of the schema (aka no overload)
    # we want to first process the map to make
    # the key lookup easier. After this it will be:
    # Dict[schema_name, Dict[overload, List[schema]]]

    output = defaultdict(dict)
    for (key, entries) in version_map.items():
        operator_name = key.split(".")[0]
        schema_entries = [parse_schema(entry.old_schema) for entry in entries]
        output[operator_name][key] = schema_entries
    return output

def check_bc(existing_schemas):
    new_schema_dict = load_schemas_to_dict()
    version_map = process_version_map(torch._C._get_operator_version_map())
    is_bc = True
    broken_ops = []
    for existing_schema in existing_schemas:
        if allow_listed(existing_schema):
            print("schema: ", str(existing_schema), " found on allowlist, skipping")
            continue
        if has_valid_upgraders(existing_schema, version_map):
            print("schema: ", str(existing_schema), " has valid upgrader, skipping")
            continue
        print("processing existing schema: ", str(existing_schema))
        matching_new_schemas = new_schema_dict.get(existing_schema.name, [])
        found = False
        for matching_new_schema in matching_new_schemas:
            if matching_new_schema.is_backward_compatible_with(existing_schema):
                found = True
                break
        if not found:
            print(
                "Can NOT find backward compatible schemas after changes "
                "for schema {} from the following candidates:\n[\n{}\n]".format(
                    str(existing_schema),
                    "\n\t".join(str(s) for s in matching_new_schemas),
                )
            )
            # TODO Print out more details about why candidates don't match.
            broken_ops.append(str(existing_schema))
            is_bc = False
    if is_bc:
        print("Found backward compatible schemas for all existing schemas")
    else:
        print(
            "The PR is introducing backward incompatible changes to the "
            "operator library. Please contact PyTorch team to confirm "
            "whether this change is wanted or not. \n\nBroken ops: "
            "[\n\t{}\n]".format("\n\t".join(broken_ops))
        )
    return is_bc

def check_fc(existing_schemas):
    new_schema_dict = load_schemas_to_dict()
    is_fc = True
    broken_ops = []
    for existing_schema in existing_schemas:
        if allow_listed(existing_schema):
            print("schema: ", str(existing_schema), " found on allowlist, skipping")
            continue
        print("processing existing schema: ", str(existing_schema))
        matching_new_schemas = new_schema_dict.get(existing_schema.name, [])
        found = False
        possible_failure_reasons = []
        for matching_new_schema in matching_new_schemas:
            is_compatible, reason = matching_new_schema.check_forward_compatible_with(existing_schema)
            if is_compatible:
                found = True
                break
            if reason != "":
                possible_failure_reasons.append(reason)
        if not found:
            print(
                "Can NOT find forward compatible schemas after changes "
                "for schema {} from the following candidates:\n[\n{}\n]".format(
                    str(existing_schema),
                    "\n\t".join(str(s) for s in matching_new_schemas),
                )
            )
            print(
                "Refer to following reasons for failure "
                "to find FC schema:\n[\n{}\n]".format(
                    "\n\t".join(str(r) for r in possible_failure_reasons)
                )
            )
            broken_ops.append(str(existing_schema))
            is_fc = False
    if is_fc:
        print("Found forward compatible schemas for all existing schemas")
    else:
        warnings.warn(
            "The PR is introducing a potentially forward incompatible changes to the "
            "operator library. Please contact PyTorch team to confirm "
            "whether this change is wanted or not. \n\nBroken ops: "
            "[\n\t{}\n]".format("\n\t".join(broken_ops))
        )


if __name__ == "__main__":
    parser = argparse.ArgumentParser(description="Process some integers.")
    parser.add_argument(
        "--existing-schemas",
        help="filename to load existing schemas",
        type=str,
        default="schemas.txt",
    )
    args = parser.parse_args()
    existing_schema_dict = {}
    slist = []
    with open(args.existing_schemas, "r") as f:
        while True:
            line = f.readline()
            if not line:
                break

            if dont_parse(line.strip()):
                print("Not parsing schema line: ", line.strip())
                continue
            s = parse_schema(line.strip())
            slist.append(s)

    # TODO in case there is FC breaking changes,
    # we just warn for now until there is a policy.
    check_fc(slist)

    if not check_bc(slist):
        sys.exit(1)<|MERGE_RESOLUTION|>--- conflicted
+++ resolved
@@ -348,8 +348,6 @@
     ("prim::infer_unsqueeze_size", datetime.date(2023, 2, 1)),
     ("prim::t_copy", datetime.date(2023, 2, 1)),
     ("prim::view_copy", datetime.date(2023, 2, 1)),
-<<<<<<< HEAD
-=======
     # BetterTransformer 1.0 internal operators
     ("aten::_transformer_decoder_only_layer_fwd", datetime.date(9999, 1, 1)),
     ("aten::_native_decoder_only_multi_head_attention",
@@ -365,7 +363,6 @@
     ("aten::all_gather_into_tensor", datetime.date(9999, 1, 30)),
     ("aten::all_reduce", datetime.date(9999, 1, 30)),
 
->>>>>>> 28621208
 ]
 
 ALLOW_LIST_COMPILED = [
