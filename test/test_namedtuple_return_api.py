# Owner(s): ["module: unknown"]

import os
import re
import yaml
import textwrap
import torch

from torch.testing._internal.common_utils import TestCase, run_tests
from collections import namedtuple


path = os.path.dirname(os.path.realpath(__file__))
aten_native_yaml = os.path.join(path, '../aten/src/ATen/native/native_functions.yaml')
all_operators_with_namedtuple_return = {
    'max', 'min', 'aminmax', 'median', 'nanmedian', 'mode', 'kthvalue', 'svd', 'symeig', 'eig',
    'qr', 'geqrf', 'solve', 'slogdet', 'sort', 'topk', 'lstsq', 'linalg_inv_ex',
    'triangular_solve', 'cummax', 'cummin', 'linalg_eigh', "_unpack_dual", 'linalg_qr',
    'linalg_svd', '_linalg_svd', 'linalg_slogdet', 'fake_quantize_per_tensor_affine_cachemask',
    'fake_quantize_per_channel_affine_cachemask', 'linalg_lstsq', 'linalg_eig', 'linalg_cholesky_ex',
    'frexp', 'lu_unpack', 'histogram', 'histogramdd',
    '_fake_quantize_per_tensor_affine_cachemask_tensor_qparams',
<<<<<<< HEAD
    '_fused_moving_avg_obs_fq_helper', 'linalg_lu_factor', 'linalg_lu_factor_ex', 'linalg_lu',
    '_det_lu_based_helper', '_lu_with_info',
=======
    '_fused_moving_avg_obs_fq_helper', 'linalg_lu_factor', 'linalg_lu_factor_ex',
    '_det_lu_based_helper',
    'linalg_ldl_factor_ex', 'linalg_ldl_factor',
    '_lu_with_info',
>>>>>>> ac31e5d4
}


class TestNamedTupleAPI(TestCase):

    def test_import_return_types(self):
        import torch.return_types  # noqa: F401
        exec('from torch.return_types import *')

    def test_native_functions_yaml(self):
        operators_found = set()
        regex = re.compile(r"^(\w*)(\(|\.)")
        file = open(aten_native_yaml, 'r')
        for f in yaml.safe_load(file.read()):
            f = f['func']
            ret = f.split('->')[1].strip()
            name = regex.findall(f)[0][0]
            if name in all_operators_with_namedtuple_return:
                operators_found.add(name)
                continue
            if '_backward' in name or name.endswith('_forward'):
                continue
            if not ret.startswith('('):
                continue
            if ret == '()':
                continue
            ret = ret[1:-1].split(',')
            for r in ret:
                r = r.strip()
                self.assertEqual(len(r.split()), 1,
                                 'only allowlisted operators are allowed to have named return type, got ' + name)
        file.close()
        self.assertEqual(all_operators_with_namedtuple_return, operators_found, textwrap.dedent("""
        Some elements in the `all_operators_with_namedtuple_return` of test_namedtuple_return_api.py
        could not be found. Do you forget to update test_namedtuple_return_api.py after renaming some
        operator?
        """))

    def test_namedtuple_return(self):
        a = torch.randn(5, 5)
        per_channel_scale = torch.randn(5)
        per_channel_zp = torch.zeros(5, dtype=torch.int64)

        op = namedtuple('op', ['operators', 'input', 'names', 'hasout'])
        operators = [
            op(operators=['max', 'min', 'median', 'nanmedian', 'mode', 'sort', 'topk', 'cummax', 'cummin'], input=(0,),
               names=('values', 'indices'), hasout=True),
            op(operators=['kthvalue'], input=(1, 0),
               names=('values', 'indices'), hasout=True),
            op(operators=['svd'], input=(), names=('U', 'S', 'V'), hasout=True),
            op(operators=['linalg_svd'], input=(), names=('U', 'S', 'Vh'), hasout=True),
            op(operators=['_linalg_svd'], input=(), names=('U', 'S', 'Vh'), hasout=True),
            op(operators=['slogdet'], input=(), names=('sign', 'logabsdet'), hasout=False),
            op(operators=['qr', 'linalg_qr'], input=(), names=('Q', 'R'), hasout=True),
            op(operators=['solve'], input=(a,), names=('solution', 'LU'), hasout=True),
            op(operators=['geqrf'], input=(), names=('a', 'tau'), hasout=True),
            op(operators=['symeig', 'eig'], input=(True,), names=('eigenvalues', 'eigenvectors'), hasout=True),
            op(operators=['triangular_solve'], input=(a,), names=('solution', 'cloned_coefficient'), hasout=True),
            op(operators=['lstsq'], input=(a,), names=('solution', 'QR'), hasout=True),
            op(operators=['linalg_eig'], input=(), names=('eigenvalues', 'eigenvectors'), hasout=True),
            op(operators=['linalg_eigh'], input=("L",), names=('eigenvalues', 'eigenvectors'), hasout=True),
            op(operators=['linalg_slogdet'], input=(), names=('sign', 'logabsdet'), hasout=True),
            op(operators=['linalg_cholesky_ex'], input=(), names=('L', 'info'), hasout=True),
            op(operators=['linalg_inv_ex'], input=(), names=('inverse', 'info'), hasout=True),
            op(operators=['linalg_lu_factor'], input=(), names=('LU', 'pivots'), hasout=True),
            op(operators=['linalg_lu_factor_ex'], input=(), names=('LU', 'pivots', 'info'), hasout=True),
<<<<<<< HEAD
            op(operators=['linalg_lu'], input=(), names=('P', 'L', 'U'), hasout=True),
=======
            op(operators=['linalg_ldl_factor'], input=(), names=('LD', 'pivots'), hasout=True),
            op(operators=['linalg_ldl_factor_ex'], input=(), names=('LD', 'pivots', 'info'), hasout=True),
>>>>>>> ac31e5d4
            op(operators=['fake_quantize_per_tensor_affine_cachemask'],
               input=(0.1, 0, 0, 255), names=('output', 'mask',), hasout=False),
            op(operators=['fake_quantize_per_channel_affine_cachemask'],
               input=(per_channel_scale, per_channel_zp, 1, 0, 255),
               names=('output', 'mask',), hasout=False),
            op(operators=['_unpack_dual'], input=(0,), names=('primal', 'tangent'), hasout=False),
            op(operators=['linalg_lstsq'], input=(a,), names=('solution', 'residuals', 'rank', 'singular_values'), hasout=False),
            op(operators=['frexp'], input=(), names=('mantissa', 'exponent'), hasout=True),
            op(operators=['lu_unpack'],
               input=(torch.tensor([3, 2, 1, 4, 5], dtype=torch.int32), True, True),
               names=('P', 'L', 'U'), hasout=True),
            op(operators=['histogram'], input=(1,), names=('hist', 'bin_edges'), hasout=True),
            op(operators=['histogramdd'], input=(1,), names=('hist', 'bin_edges'), hasout=False),
            op(operators=['_fake_quantize_per_tensor_affine_cachemask_tensor_qparams'],
               input=(torch.tensor([1.0]), torch.tensor([0], dtype=torch.int), torch.tensor([1]), 0, 255),
               names=('output', 'mask',), hasout=False),
            op(operators=['_fused_moving_avg_obs_fq_helper'],
               input=(torch.tensor([1]), torch.tensor([1]), torch.tensor([0.1]), torch.tensor([0.1]),
               torch.tensor([0.1]), torch.tensor([1]), 0.01, 0, 255, 0), names=('output', 'mask',), hasout=False),
            op(operators=['_det_lu_based_helper'],
               input=(), names=('det', 'lu', 'pivs'), hasout=False),
            op(operators=['aminmax'], input=(), names=('min', 'max'), hasout=True),
            op(operators=['_lu_with_info'],
               input=(), names=('LU', 'pivots', 'info'), hasout=False),
        ]

        def get_func(f):
            "Return either torch.f or torch.linalg.f, where 'f' is a string"
            mod = torch
            if f.startswith('linalg_'):
                mod = torch.linalg
                f = f[7:]
            if f.startswith('_'):
                mod = torch._VF
            return getattr(mod, f, None)

        def check_namedtuple(tup, names):
            "Check that the namedtuple 'tup' has the given names"
            for i, name in enumerate(names):
                self.assertIs(getattr(tup, name), tup[i])

        def check_torch_return_type(f, names):
            """
            Check that the return_type exists in torch.return_types
            and they can constructed.
            """
            return_type = getattr(torch.return_types, f)
            inputs = [torch.randn(()) for _ in names]
            self.assertEqual(type(return_type(inputs)), return_type)

        for op in operators:
            for f in op.operators:
                # 1. check the namedtuple returned by calling torch.f
                func = get_func(f)
                if func:
                    ret1 = func(a, *op.input)
                    check_namedtuple(ret1, op.names)
                    check_torch_return_type(f, op.names)
                #
                # 2. check the out= variant, if it exists
                if func and op.hasout:
                    ret2 = func(a, *op.input, out=tuple(ret1))
                    check_namedtuple(ret2, op.names)
                    check_torch_return_type(f + "_out", op.names)
                #
                # 3. check the Tensor.f method, if it exists
                meth = getattr(a, f, None)
                if meth:
                    ret3 = meth(*op.input)
                    check_namedtuple(ret3, op.names)

        all_covered_operators = set([x for y in operators for x in y.operators])

        self.assertEqual(all_operators_with_namedtuple_return, all_covered_operators, textwrap.dedent('''
        The set of covered operators does not match the `all_operators_with_namedtuple_return` of
        test_namedtuple_return_api.py. Do you forget to add test for that operator?
        '''))

if __name__ == '__main__':
    run_tests()<|MERGE_RESOLUTION|>--- conflicted
+++ resolved
@@ -20,15 +20,8 @@
     'fake_quantize_per_channel_affine_cachemask', 'linalg_lstsq', 'linalg_eig', 'linalg_cholesky_ex',
     'frexp', 'lu_unpack', 'histogram', 'histogramdd',
     '_fake_quantize_per_tensor_affine_cachemask_tensor_qparams',
-<<<<<<< HEAD
     '_fused_moving_avg_obs_fq_helper', 'linalg_lu_factor', 'linalg_lu_factor_ex', 'linalg_lu',
-    '_det_lu_based_helper', '_lu_with_info',
-=======
-    '_fused_moving_avg_obs_fq_helper', 'linalg_lu_factor', 'linalg_lu_factor_ex',
-    '_det_lu_based_helper',
-    'linalg_ldl_factor_ex', 'linalg_ldl_factor',
-    '_lu_with_info',
->>>>>>> ac31e5d4
+    '_det_lu_based_helper', '_lu_with_info', 'linalg_ldl_factor_ex', 'linalg_ldl_factor',
 }
 
 
@@ -95,12 +88,9 @@
             op(operators=['linalg_inv_ex'], input=(), names=('inverse', 'info'), hasout=True),
             op(operators=['linalg_lu_factor'], input=(), names=('LU', 'pivots'), hasout=True),
             op(operators=['linalg_lu_factor_ex'], input=(), names=('LU', 'pivots', 'info'), hasout=True),
-<<<<<<< HEAD
-            op(operators=['linalg_lu'], input=(), names=('P', 'L', 'U'), hasout=True),
-=======
             op(operators=['linalg_ldl_factor'], input=(), names=('LD', 'pivots'), hasout=True),
             op(operators=['linalg_ldl_factor_ex'], input=(), names=('LD', 'pivots', 'info'), hasout=True),
->>>>>>> ac31e5d4
+            op(operators=['linalg_lu'], input=(), names=('P', 'L', 'U'), hasout=True),
             op(operators=['fake_quantize_per_tensor_affine_cachemask'],
                input=(0.1, 0, 0, 255), names=('output', 'mask',), hasout=False),
             op(operators=['fake_quantize_per_channel_affine_cachemask'],
