#define TORCH_ASSERT_ONLY_METHOD_OPERATORS
#include <ATen/Config.h>
#include <ATen/core/Tensor.h>
#include <ATen/native/mkldnn/MKLDNNCommon.h>
#include <ATen/native/mkldnn/Utils.h>
#include <ATen/native/utils/ParamUtils.h>
#include <torch/library.h>

#ifndef AT_PER_OPERATOR_HEADERS
#include <ATen/Functions.h>
#include <ATen/NativeFunctions.h>
#else
#include <ATen/ops/_to_dense_native.h>
#include <ATen/ops/empty.h>
#include <ATen/ops/empty_native.h>
#include <ATen/ops/mkldnn_reorder_conv2d_weight_native.h>
#include <ATen/ops/mkldnn_reorder_conv3d_weight_native.h>
#include <ATen/ops/to_mkldnn_native.h>
#endif


namespace at { namespace native {

#if AT_MKLDNN_ENABLED()

Tensor mkldnn_to_dense(const Tensor& mkldnn_tensor, c10::optional<ScalarType> dtype, c10::optional<bool> masked_grad) {
  TORCH_CHECK(mkldnn_tensor.scalar_type() == ScalarType::Float ||
              mkldnn_tensor.scalar_type() == ScalarType::BFloat16 ||
              mkldnn_tensor.scalar_type() == ScalarType::Half ||
              mkldnn_tensor.scalar_type() == ScalarType::Byte ||
              mkldnn_tensor.scalar_type() == ScalarType::Char,
              "mkldnn_to_dense expects float, bfloat16, half, uint8, int8 tensor input");
  ideep::tensor& stensor = itensor_from_mkldnn(mkldnn_tensor);
  auto dims = stensor.get_dims();
  auto data_type = dtype.has_value() ? dtype.value() : mkldnn_tensor.scalar_type();
  TORCH_CHECK(data_type == ScalarType::Float ||
              data_type == ScalarType::BFloat16 ||
              data_type == ScalarType::Half ||
              data_type == ScalarType::Byte ||
              data_type == ScalarType::Char,
              "mkldnn tensor only can be converted to be a float, bfloat16, Half, uint8, int8 cpu tensor")
  if (mkldnn_tensor.scalar_type() == ScalarType::Byte || mkldnn_tensor.scalar_type() == ScalarType::Char) {
    // For int8, uint8 input, we should not change the data type.
    TORCH_CHECK(mkldnn_tensor.scalar_type() == data_type,
            "For int8, uint8 mkldnn_tensor input, we should not change the data type.");
  }
  // NOTE: int32_t dims from ideep::tensor but sizes needs int64_t
  Tensor cpu_tensor = at::empty(
    std::vector<int64_t>(dims.begin(), dims.end()),
    mkldnn_tensor.options().layout(c10::kStrided).dtype(data_type));
  if (stensor.is_empty()) return cpu_tensor;
  auto pub_tensor =
      data_type == ScalarType::Float
      ? stensor.to_public(cpu_tensor.template data_ptr<float>(),
                          ideep::tensor::data_type::f32)
      : (data_type == ScalarType::BFloat16
         ? stensor.to_public(cpu_tensor.template data_ptr<BFloat16>(),
                         ideep::tensor::data_type::bf16)
         : (data_type == ScalarType::Half
            ? stensor.to_public(cpu_tensor.template data_ptr<Half>(),
                            ideep::tensor::data_type::f16)
          : (data_type == ScalarType::Byte
              ? stensor.to_public(cpu_tensor.template data_ptr<uint8_t>(),
                              ideep::tensor::data_type::u8)
              : stensor.to_public(cpu_tensor.template data_ptr<int8_t>(),
                              ideep::tensor::data_type::s8)
            )
           )
      );
  cpu_tensor.as_strided_(dims, pub_tensor.get_strides());
  return cpu_tensor.contiguous();
}

Tensor dense_to_mkldnn(const Tensor& cpu_tensor, c10::optional<ScalarType> dtype) {
  TORCH_CHECK(cpu_tensor.device().is_cpu(),
             "dense_to_mkldnn expects CPU tensor input");
  TORCH_CHECK(cpu_tensor.layout() == Layout::Strided,
             "dense_to_mkldnn expects strided tensor input");
  TORCH_CHECK(cpu_tensor.scalar_type() == ScalarType::Float ||
              cpu_tensor.scalar_type() == ScalarType::BFloat16 ||
              cpu_tensor.scalar_type() == ScalarType::Half ||
              cpu_tensor.scalar_type() == ScalarType::Byte ||
              cpu_tensor.scalar_type() == ScalarType::Char,
             "dense_to_mkldnn expects float, bfloat16, half, uint8, int8 tensor input");
  TORCH_CHECK(cpu_tensor.dim() <= 5,
             "Can't convert cpu tensor with the number of dimensions > 5");
  // NOTE: forbid direct convert from non-contiguous (or channels last) to `ideep::tensor`.
  auto cpu_tensor_cont = cpu_tensor.contiguous();
  auto data_type = dtype.has_value() ? dtype.value() : cpu_tensor.scalar_type();
  if (cpu_tensor.scalar_type() == ScalarType::Byte || cpu_tensor.scalar_type() == ScalarType::Char) {
    // For int8, uint8 input, we should not change the data type.
    TORCH_CHECK(cpu_tensor.scalar_type() == data_type,
            "For int8, uint8 cpu_tensor input, we should not change the data type.");
  }
  TORCH_CHECK(data_type == ScalarType::Float ||
              data_type == ScalarType::BFloat16 ||
              data_type == ScalarType::Half ||
              data_type == ScalarType::Byte ||
              data_type == ScalarType::Char,
              "cpu tensor only can be converted to be a float, bfloat16, half, uint8, int8 mkldnn tensor")
  Tensor mkldnn_tensor = empty_mkldnn(cpu_tensor_cont.sizes(), data_type,
                                      cpu_tensor_cont.options().layout_opt(), cpu_tensor_cont.options().device_opt(),
                                      cpu_tensor_cont.options().pinned_memory_opt());
  ideep::tensor& dtensor = itensor_from_mkldnn(mkldnn_tensor);
  if (cpu_tensor.scalar_type() == ScalarType::Float) {
    dtensor.feed_from(dtensor.get_dims(),
                      ideep::tensor::data_type::f32,
                      (cpu_tensor_cont.template data_ptr<float>()));
  } else if (cpu_tensor.scalar_type() == ScalarType::BFloat16) {
    dtensor.feed_from(dtensor.get_dims(),
                      ideep::tensor::data_type::bf16,
                      cpu_tensor_cont.template data_ptr<BFloat16>());
  } else if (cpu_tensor.scalar_type() == ScalarType::Half) {
    dtensor.feed_from(dtensor.get_dims(),
                      ideep::tensor::data_type::f16,
                      cpu_tensor_cont.template data_ptr<Half>());
  } else if (cpu_tensor.scalar_type() == ScalarType::Byte) {
    dtensor.feed_from(dtensor.get_dims(),
                      ideep::tensor::data_type::u8,
                      cpu_tensor_cont.template data_ptr<uint8_t>());
  } else {
    TORCH_CHECK(cpu_tensor.scalar_type() == ScalarType::Char,
            "Expect int8 input of cpu_tensor");
    dtensor.feed_from(dtensor.get_dims(),
                      ideep::tensor::data_type::s8,
                      cpu_tensor_cont.template data_ptr<int8_t>());
  }
  return mkldnn_tensor;
}

// Mkldnn tensor has special non-public format for conv2d weights
// (dense_to_mkldnn only converts dense tensor to mkldnn tensor with
// public format). Ideep conv kernel will do implicit reorder if the
// weight is not already in this optimized format. By the time I'm
// writing this note, we are seeing ~20% perf cost of doing the
// on-the-fly reorder.
Tensor mkldnn_reorder_conv2d_weight(
    const Tensor& self,
    IntArrayRef padding,
    IntArrayRef stride,
    IntArrayRef dilation,
    int64_t groups,
    c10::OptionalArrayRef<int64_t> input_size) {
  mkldnn_check_low_precision(self.scalar_type(), "mkldnn_reorder_conv2d_weight");
  const auto padding_expanded = expand_param_if_needed(padding, "padding", 2);
  const auto stride_expanded = expand_param_if_needed(stride, "stride", 2);
  const auto dilation_expanded = expand_param_if_needed(dilation, "dilation", 2);

  ideep::dims src_dims = ideep::dims();
  bool is_channels_last = false;
  auto memory_format = at::MemoryFormat::Contiguous;
  if (input_size.has_value()) {
    src_dims = input_size.value().vec();
    // if has input size, we always use channels last.
    is_channels_last = true;
    memory_format = at::MemoryFormat::ChannelsLast;
  }

  auto self_ = self.is_mkldnn() ? self : self.contiguous(memory_format);
  auto w = itensor_from_tensor(self_);

  // Legacy mkldnn conv2d jitted module may contain a 5-d weight with an extra
  // dimension when groups > 1, having dimension [g, o/g, i, h, w] instead of
  // [o, i, h, w]. Ideally we should reorder the weight back in serialization.
  // For backward compatibility, we squash the first two dims (g * o/g) back to
  // its original form.
  if (w.ndims() == 5) {
    auto wdims = w.get_dims();
    w.reshape({wdims[0] * wdims[1], wdims[2], wdims[3], wdims[4]});
  }

  auto desc = ideep::convolution_forward::expected_weights_desc(
      w.get_dims(),
      w.get_data_type(),
      stride_expanded,
      padding_expanded,
      padding_expanded,
      dilation_expanded,
      groups,
      ideep::algorithm::convolution_direct,
      ideep::prop_kind::forward,
      w.get_data_type(),
      src_dims,
      ideep::attr_t(),
      is_channels_last);
  ideep::tensor result;
  result.init(desc);
  result.feed_from(w);

  return new_with_itensor_mkldnn(std::move(result), optTypeMetaToScalarType(self.options().dtype_opt()),
                                 self.options().device_opt());
}

Tensor mkldnn_reorder_conv3d_weight(
    const Tensor& self,
    IntArrayRef padding,
    IntArrayRef stride,
    IntArrayRef dilation,
    int64_t groups) {
  mkldnn_check_low_precision(self.scalar_type(), "mkldnn_reorder_conv3d_weight");
  const auto padding_expanded = expand_param_if_needed(padding, "padding", 3);
  const auto stride_expanded = expand_param_if_needed(stride, "stride", 3);
  const auto dilation_expanded = expand_param_if_needed(dilation, "dilation", 3);

  auto w = itensor_from_mkldnn(self);

  auto desc =
      ideep::convolution_forward::expected_weights_desc(
          w.get_dims(),
          w.get_data_type(),
          stride_expanded,
          padding_expanded,
          padding_expanded,
          dilation_expanded,
          groups,
          ideep::algorithm::convolution_direct);
  ideep::tensor result;
  result.init(desc);
  result.feed_from(w);

  return new_with_itensor_mkldnn(std::move(result), optTypeMetaToScalarType(self.options().dtype_opt()), self.options().device_opt());
}

static Tensor mkldnn_reorder_linear_weight(
    const Tensor& self,
    c10::optional<int64_t> batch_size_opt) {
  mkldnn_check_low_precision(self.scalar_type(), "mkldnn_reorder_linear_weight");
  auto out_features = self.size(0);
  auto in_features = self.size(1);
  auto self_ = self.contiguous();
  auto w = itensor_from_tensor(self_);
  ideep::dims input_size;
  auto dtype = w.get_data_type();
  if (batch_size_opt.has_value()) {
    input_size = {batch_size_opt.value(), in_features};
  }
  auto packed_desc = ideep::inner_product_forward::expected_weights_desc(
      {out_features, in_features},
      input_size,
      /* weight dtype */ dtype,
      /* src dtype */ dtype);
  ideep::tensor result;
  result.init(packed_desc);
  result.feed_from(w);
  return new_with_itensor_mkldnn(std::move(result), optTypeMetaToScalarType(self.options().dtype_opt()), self.options().device_opt());
}

static ideep::tensor::desc get_conv_transpose_expected_weights_desc(
    const ideep::tensor::dims& weights_dims,
    ideep::tensor::data_type w_dtype,
    const ideep::tensor::dims& strides,
    const ideep::tensor::dims& padding_l,
    const ideep::tensor::dims& padding_r,
    const ideep::tensor::dims& dilates,
    int groups,
    bool channels_last,
    ideep::algorithm aalgorithm,
    ideep::data_type x_dtype,
    const ideep::dims& src_dims) {
  if (channels_last) {
    return ideep::convolution_transpose_forward::expected_weights_desc<true>(
        weights_dims,
        w_dtype,
        strides,
        padding_l,
        padding_r,
        dilates,
        groups,
        aalgorithm,
        ideep::prop_kind::forward,
        src_dims);
  } else {
    return ideep::convolution_transpose_forward::expected_weights_desc<false>(
        weights_dims,
        w_dtype,
        strides,
        padding_l,
        padding_r,
        dilates,
        groups,
        aalgorithm,
        ideep::prop_kind::forward,
        src_dims);
  }
}

static Tensor mkldnn_reorder_conv_transpose2d_weight(
    const Tensor& self,
    IntArrayRef padding,
    IntArrayRef output_padding,
    IntArrayRef stride,
    IntArrayRef dilation,
    int64_t groups,
    c10::OptionalArrayRef<int64_t> input_size) {
  c10::impl::ExcludeDispatchKeyGuard edkg(c10::autograd_dispatch_keyset);
  mkldnn_check_low_precision(self.scalar_type(), "mkldnn_reorder_conv_transpose2d_weight");
  const auto padding_expanded = expand_param_if_needed(padding, "padding", 2);
  const auto stride_expanded = expand_param_if_needed(stride, "stride", 2);
  const auto dilation_expanded = expand_param_if_needed(dilation, "dilation", 2);
  const auto output_padding_expanded = expand_param_if_needed(output_padding, "output_padding", 2);
<<<<<<< HEAD

  ideep::tensor w = itensor_from_tensor(self);
=======
>>>>>>> db4aed6a

  ideep::dims src_dims = ideep::dims();
  bool is_channels_last = false;
  auto memory_format = at::MemoryFormat::Contiguous;
  if (input_size.has_value()) {
    src_dims = input_size.value().vec();
    // if has input size, we always use channels last.
    is_channels_last = true;
    memory_format = at::MemoryFormat::ChannelsLast;
  }

  auto self_ = self.contiguous(memory_format);
  ideep::tensor w = itensor_from_tensor(self_);

  auto expected_desc = get_conv_transpose_expected_weights_desc(
      w.get_dims(),
      w.get_data_type(),
      stride_expanded,
      padding_expanded,
      padding_r(padding_expanded, output_padding_expanded),
      dilation_expanded,
      groups,
      is_channels_last,
      ideep::algorithm::deconvolution_direct,
      w.get_data_type(),
      src_dims);

  if (groups > 1) {
    expected_desc = expected_desc.transpose(1, 2);
  } else {
    expected_desc = expected_desc.transpose(0, 1);
  }

  ideep::tensor result;
  result.init(expected_desc);
  w.transpose_(0, 1);
  result.feed_from(w, /*is_deconv_weights*/true);

  return new_with_itensor_mkldnn(std::move(result), optTypeMetaToScalarType(self.options().dtype_opt()),
                                 self.options().device_opt());
}

TORCH_LIBRARY_IMPL(mkldnn, CPU, m) {
  m.impl(
      TORCH_SELECTIVE_NAME("mkldnn::_reorder_convolution_transpose_weight"),
      TORCH_FN(mkldnn_reorder_conv_transpose2d_weight));
  m.impl(
      TORCH_SELECTIVE_NAME("mkldnn::_reorder_linear_weight"),
      TORCH_FN(mkldnn_reorder_linear_weight));
  m.impl(
      TORCH_SELECTIVE_NAME("mkldnn::_reorder_convolution_weight"),
      TORCH_FN(mkldnn_reorder_conv2d_weight));
}

#else

Tensor mkldnn_to_dense(const Tensor& mkldnn_tensor, c10::optional<ScalarType> dtype, c10::optional<bool> masked_grad) {
  TORCH_CHECK(false, "MKL-DNN build is disabled");
}

Tensor dense_to_mkldnn(const Tensor& cpu_tensor, c10::optional<ScalarType> dtype) {
  TORCH_CHECK(false, "MKL-DNN build is disabled");
}

Tensor mkldnn_reorder_conv2d_weight(
    const Tensor& self,
    IntArrayRef padding,
    IntArrayRef stride,
    IntArrayRef dilation,
    int64_t groups,
    c10::OptionalArrayRef<int64_t> input_size) {
  TORCH_CHECK(false, "mkldnn_reorder_conv2d_weight: MKL-DNN build is disabled");
}

Tensor mkldnn_reorder_conv3d_weight(
    const Tensor& self,
    IntArrayRef padding,
    IntArrayRef stride,
    IntArrayRef dilation,
    int64_t groups) {
  TORCH_CHECK(false, "mkldnn_reorder_conv3d_weight: MKL-DNN build is disabled");
}

#endif // AT_MKLDNN_ENABLED()

#if AT_MKL_ENABLED() && AT_MKLDNN_ENABLED()
#include <mkl.h>

static Tensor mkl_reorder_linear_weight(
    const Tensor& weight,
    const int64_t batch_size) {
  TORCH_CHECK(
      weight.scalar_type() == ScalarType::Float,
      "reorder_linear_weight: weight's dtype should be float");
  c10::impl::ExcludeDispatchKeyGuard edkg(c10::autograd_dispatch_keyset);
  auto M = batch_size;
  auto N = weight.size(0);
  auto K = weight.size(1);
  int64_t pack_size =
      (int64_t)(cblas_sgemm_pack_get_size(CblasBMatrix, M, N, K) / sizeof(float) + 1);
  auto packed_weight = empty_mkldnn(
      {pack_size, 1},
      weight.scalar_type(),
      weight.options().layout_opt(),
      weight.options().device_opt(),
      weight.options().pinned_memory_opt());
  ideep::tensor& mkl_weight = itensor_from_mkldnn(packed_weight);
  auto weight_ = weight.contiguous();
  const ideep::tensor orig_w = itensor_view_from_dense(weight_);
  cblas_sgemm_pack(
      CblasRowMajor,
      CblasBMatrix,
      CblasTrans,
      M,
      N,
      K,
      1.0f,
      (float*)(orig_w.get_data_handle()),
      K,
      (float*)(mkl_weight.get_data_handle()));
  return packed_weight;
}

TORCH_LIBRARY_IMPL(mkl, CPU, m) {
  m.impl(
    TORCH_SELECTIVE_NAME("mkl::_mkl_reorder_linear_weight"),
    TORCH_FN(mkl_reorder_linear_weight));
}

#endif // AT_MKL_ENABLED && AT_MKLDNN_ENABLED

}}<|MERGE_RESOLUTION|>--- conflicted
+++ resolved
@@ -298,11 +298,6 @@
   const auto stride_expanded = expand_param_if_needed(stride, "stride", 2);
   const auto dilation_expanded = expand_param_if_needed(dilation, "dilation", 2);
   const auto output_padding_expanded = expand_param_if_needed(output_padding, "output_padding", 2);
-<<<<<<< HEAD
-
-  ideep::tensor w = itensor_from_tensor(self);
-=======
->>>>>>> db4aed6a
 
   ideep::dims src_dims = ideep::dims();
   bool is_channels_last = false;
