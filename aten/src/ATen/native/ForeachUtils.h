--- conflicted
+++ resolved
@@ -18,36 +18,14 @@
   }
 }
 
-<<<<<<< HEAD
-void verify_list(TensorList tensors1, TensorList tensors2) {
-  TORCH_CHECK(tensors1.size() > 0, "Tensor list must have at least one tensor.");
-  TORCH_CHECK(tensors2.size() > 0, "Tensor list must have at least one tensor.");
-  TORCH_CHECK(tensors1.size() == tensors2.size(), "Tensor lists must have the same number of tensors.");
-
-  auto expected_dtype = tensors1[0].dtype();
-  auto expected_device = tensors1[0].device();
-  auto expected_sizes = tensors1[0].sizes();
-
-  for (int i = 0; i < tensors1.size(); i++) {
-    TORCH_CHECK(tensors1[i].sizes() == expected_sizes, "All tensors in the tensor list must have the same size.");
-    TORCH_CHECK(tensors1[i].dtype() == expected_dtype, "All tensors in the tensor list must have the same dtype.");
-    TORCH_CHECK(tensors1[i].device() == expected_device, "All tensors in the tensor list must have the same device.");
-    TORCH_CHECK(tensors2[i].sizes() == expected_sizes, "All tensors in the tensor list must have the same size.");
-    TORCH_CHECK(tensors2[i].dtype() == expected_dtype, "All tensors in the tensor list must have the same dtype.");
-    TORCH_CHECK(tensors2[i].device() == expected_device, "All tensors in the tensor list must have the same device.");
-  }
-}
-=======
-// To go via 'fast' path, several conditions must be satisfied 
+// In order to go via 'fast' path, sevelar conditions must be satisfied 
 // - All tensors must have strided layout
-// - All tensors must be non-overlapping and dense
+// - All tensors must be non overlapping and dense
 // - Resulting tensor must have the same dtype as the input one
 bool check_fast_route(TensorList tensors, Scalar scalar) {
   TORCH_CHECK(tensors.size() > 0, "Tensor list must have at least one tensor.");
->>>>>>> 4a6dd18a
 
-bool check_fast_route(TensorList tensors, Scalar scalar) {
-  for (const auto& t : tensors) {
+  for (auto t : tensors) {
     if (t.layout() != at::kStrided) {
       return false;
     }
@@ -75,6 +53,25 @@
   return true;
 }
 
+void verify_list(TensorList tensors1, TensorList tensors2) {
+  TORCH_CHECK(tensors1.size() > 0, "Tensor list must have at least one tensor.");
+  TORCH_CHECK(tensors2.size() > 0, "Tensor list must have at least one tensor.");
+  TORCH_CHECK(tensors1.size() == tensors2.size(), "Tensor lists must have the same number of tensors.");
+
+  auto expected_dtype = tensors1[0].dtype();
+  auto expected_device = tensors1[0].device();
+  auto expected_sizes = tensors1[0].sizes();
+
+  for (int i = 0; i < tensors1.size(); i++) {
+    TORCH_CHECK(tensors1[i].sizes() == expected_sizes, "All tensors in the tensor list must have the same size.");
+    TORCH_CHECK(tensors1[i].dtype() == expected_dtype, "All tensors in the tensor list must have the same dtype.");
+    TORCH_CHECK(tensors1[i].device() == expected_device, "All tensors in the tensor list must have the same device.");
+    TORCH_CHECK(tensors2[i].sizes() == expected_sizes, "All tensors in the tensor list must have the same size.");
+    TORCH_CHECK(tensors2[i].dtype() == expected_dtype, "All tensors in the tensor list must have the same dtype.");
+    TORCH_CHECK(tensors2[i].device() == expected_device, "All tensors in the tensor list must have the same device.");
+  }
+}
+
 bool check_fast_route(TensorList tensors1, TensorList tensors2) {
   for (int64_t i = 0; i < tensors1.size(); i++) {
     TORCH_CHECK(tensors1[i].sizes() == tensors2[i].sizes(), "Corresponding tensors from tensor lists have different size.");
