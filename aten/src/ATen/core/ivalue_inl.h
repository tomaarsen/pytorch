#pragma once

#include <condition_variable>
#include <type_traits>
#include <utility>

#include <ATen/core/Dict.h>
#include <ATen/core/List.h>
#include <ATen/core/functional.h>
#include <ATen/core/interned_strings.h>
#include <ATen/core/qualified_name.h>
#include <ATen/core/rref_interface.h>
#include <c10/core/impl/DeviceGuardImplInterface.h>
#include <c10/core/DeviceGuard.h>
#include <c10/core/Event.h>
#include <c10/core/Scalar.h>
#include <c10/core/Stream.h>
#include <c10/core/StreamGuard.h>
#include <c10/core/TensorImpl.h>
#include <c10/core/UndefinedTensorImpl.h>
#include <c10/util/intrusive_ptr.h>
#include <c10/util/hash.h>

namespace torch {
namespace jit {
struct Function;
struct CompilationUnit;
} // namespace jit
TORCH_API bool isCustomClass(const c10::IValue& v);
} // namespace torch
namespace c10 {
struct IValue;
struct ClassType;
struct TupleType;
struct EnumType;
struct InferredType;

// For custom class __init__ registration, we need to pass in a function
// that looks like this: [](IValue x, args...)

// However, make_boxed_from_unboxed_functor.h automatically sets the input types
// of the function by introspecting the types of the functor (which is IValue in
// this case). However, we need the type it binds to be Foo.

// Instead, we pass in a lambda [](ivalue_holder<CurClass> x, args...) from
// which getTypePtr can recover the original class pointer.

template <typename TaggedCapsuleType>
struct tagged_capsule {
  IValue ivalue;
};

template <class T, class NullType>
c10::intrusive_ptr<T, NullType> IValue::moveToIntrusivePtr() {
  auto t = c10::intrusive_ptr<T, NullType>::reclaim(
      payload.u.as_intrusive_ptr == c10::UndefinedTensorImpl::singleton()
      ? NullType::singleton()
      : static_cast<T*>(payload.u.as_intrusive_ptr));
  clearToNone();
  return t;
}
template <typename T, class NullType>
c10::intrusive_ptr<T, NullType> IValue::toIntrusivePtr() const {
  if (payload.u.as_intrusive_ptr == c10::UndefinedTensorImpl::singleton()) {
    return c10::intrusive_ptr<T, NullType>();
  }
  c10::raw::intrusive_ptr::incref(payload.u.as_intrusive_ptr);
  return c10::intrusive_ptr<T, NullType>::reclaim(
      static_cast<T*>(payload.u.as_intrusive_ptr));
}

template <class T, class U>
intrusive_ptr<T> static_intrusive_pointer_cast(intrusive_ptr<U> r) {
  return intrusive_ptr<T>::reclaim(static_cast<T*>(r.release()));
}

template <class T, class U>
intrusive_ptr<T> dynamic_intrusive_pointer_cast(intrusive_ptr<U> r) {
  return intrusive_ptr<T>::reclaim(dynamic_cast<T*>(r.release()));
}

inline c10::intrusive_ptr<ivalue::Future> IValue::toFuture() && {
  AT_ASSERT(isFuture(), "Expected Future but got ", tagKind());
  return moveToIntrusivePtr<ivalue::Future>();
}
inline c10::intrusive_ptr<ivalue::Future> IValue::toFuture() const& {
  AT_ASSERT(isFuture(), "Expected Future but got ", tagKind());
  return toIntrusivePtr<ivalue::Future>();
}
inline c10::intrusive_ptr<c10::RRefInterface> IValue::toRRef() && {
  AT_ASSERT(isRRef(), "Expected RRef but got ", tagKind());
  return moveToIntrusivePtr<c10::RRefInterface>();
}
inline c10::intrusive_ptr<c10::RRefInterface> IValue::toRRef() const& {
  AT_ASSERT(isRRef(), "Expected RRef but got ", tagKind());
  return toIntrusivePtr<c10::RRefInterface>();
}
inline c10::intrusive_ptr<at::Quantizer> IValue::toQuantizer() && {
  AT_ASSERT(isQuantizer(), "Expected Quantizer but got ", tagKind());
  return moveToIntrusivePtr<at::Quantizer>();
}
inline c10::intrusive_ptr<at::Quantizer> IValue::toQuantizer() const& {
  AT_ASSERT(isQuantizer(), "Expected Quantizer but got ", tagKind());
  return toIntrusivePtr<at::Quantizer>();
}
inline c10::intrusive_ptr<ivalue::ConstantString> IValue::toString() && {
  AT_ASSERT(isString(), "Expected String but got ", tagKind());
  return moveToIntrusivePtr<ivalue::ConstantString>();
}
inline c10::intrusive_ptr<ivalue::ConstantString> IValue::toString() const& {
  AT_ASSERT(isString(), "Expected String but got ", tagKind());
  return toIntrusivePtr<ivalue::ConstantString>();
}
inline c10::intrusive_ptr<ivalue::Object> IValue::toObject() && {
  AT_ASSERT(isObject(), "Expected Object but got ", tagKind());
  return moveToIntrusivePtr<ivalue::Object>();
}
inline c10::intrusive_ptr<ivalue::Object> IValue::toObject() const& {
  AT_ASSERT(isObject(), "Expected Object but got ", tagKind());
  return toIntrusivePtr<ivalue::Object>();
}
inline c10::intrusive_ptr<ivalue::PyObjectHolder> IValue::
    toPyObjectHolder() && {
  TORCH_INTERNAL_ASSERT(isPyObject(), "Expected PyObject but got ", tagKind());
  return moveToIntrusivePtr<ivalue::PyObjectHolder>();
}
inline c10::intrusive_ptr<ivalue::PyObjectHolder> IValue::toPyObjectHolder()
    const& {
  TORCH_INTERNAL_ASSERT(isPyObject(), "Expected PyObject but got ", tagKind());
  return toIntrusivePtr<ivalue::PyObjectHolder>();
}
inline c10::intrusive_ptr<ivalue::EnumHolder> IValue::toEnumHolder() && {
  TORCH_INTERNAL_ASSERT(isEnum(), "Expected Enum but got ", tagKind());
  return moveToIntrusivePtr<ivalue::EnumHolder>();
}
inline c10::intrusive_ptr<ivalue::EnumHolder> IValue::toEnumHolder() const& {
  TORCH_INTERNAL_ASSERT(isEnum(), "Expected Enum but got ", tagKind());
  return toIntrusivePtr<ivalue::EnumHolder>();
}
inline c10::complex<double> IValue::toComplexDouble() const {
  TORCH_INTERNAL_ASSERT(isComplexDouble(), "Expected ComplexDouble but got ", tagKind());
  auto ptr = toIntrusivePtr<ivalue::ComplexHolder>();
  return (*ptr).val;
}
inline at::Tensor IValue::toTensor() && {
  if (C10_UNLIKELY(!isTensor())) {
    reportToTensorTypeError();
  }
  auto result = std::move(payload.as_tensor);
  // As far as I can tell, omitting the usual explicit destructor call
  // is not UB in and of itself, and it's a slight perf win. The
  // destructor is a no-op, because the moved-from Tensor is
  // effectively an intrusive_ptr in the null state, so we don't need
  // the behavior for correctness reasons either. Leaving this
  // explanatory comment, including commented-out destructor call, to
  // make this abundantly clear.
  //
  // payload.as_tensor.~Tensor();
  clearToNone();
  return result;
}
inline at::Tensor& IValue::toTensor() & {
  if (C10_UNLIKELY(!isTensor())) {
    reportToTensorTypeError();
  }
  return payload.as_tensor;
}
inline const at::Tensor& IValue::toTensor() const& {
  if (C10_UNLIKELY(!isTensor())) {
    reportToTensorTypeError();
  }
  return payload.as_tensor;
}
inline c10::Storage IValue::toStorage() && {
  AT_ASSERT(isStorage(), "Expected Storage but got ", tagKind());
  return c10::Storage(
      moveToIntrusivePtr<at::StorageImpl>());
}
inline c10::Storage IValue::toStorage() const& {
  AT_ASSERT(isStorage(), "Expected Storage but got ", tagKind());
  return c10::Storage(toIntrusivePtr<at::StorageImpl>());
}
inline c10::Stream IValue::toStream() && {
  return c10::Stream::unpack(payload.u.as_int);
}
inline c10::Stream IValue::toStream() const& {
  return c10::Stream::unpack(payload.u.as_int);
}
inline c10::intrusive_ptr<caffe2::Blob> IValue::toBlob() && {
  AT_ASSERT(isBlob(), "Expected Blob but got ", tagKind());
  return moveToIntrusivePtr<caffe2::Blob>();
}
inline c10::intrusive_ptr<caffe2::Blob> IValue::toBlob() const& {
  AT_ASSERT(isBlob(), "Expected Blob but got ", tagKind());
  return toIntrusivePtr<caffe2::Blob>();
  ;
}
inline c10::intrusive_ptr<torch::CustomClassHolder> IValue::toCapsule() && {
  TORCH_INTERNAL_ASSERT(isCapsule());
  return moveToIntrusivePtr<torch::CustomClassHolder>();
}
inline c10::intrusive_ptr<torch::CustomClassHolder> IValue::toCapsule() const& {
  TORCH_INTERNAL_ASSERT(isCapsule());
  return toIntrusivePtr<torch::CustomClassHolder>();
}
inline at::Generator IValue::toGenerator() && {
  AT_ASSERT(isGenerator(), "Expected Generator but got ", tagKind());
  return at::Generator(moveToIntrusivePtr<at::GeneratorImpl>());
}
inline at::Generator IValue::toGenerator() const& {
  AT_ASSERT(isGenerator(), "Expected Generator but got ", tagKind());
  return at::Generator(toIntrusivePtr<at::GeneratorImpl>());
}

namespace ivalue {

void TORCH_API
checkCustomClassType(const Type* expected_type, const Type* actual_type);

template <typename T>
using Shared = c10::intrusive_ptr<T>;

// string
struct TORCH_API ConstantString final : c10::intrusive_ptr_target {
 private:
  const std::string str_;

 public:
  ConstantString(std::string str) : str_(std::move(str)) {}
  static c10::intrusive_ptr<ConstantString> create(std::string str_);
  const std::string& string() const {
    return str_;
  }
  operator const std::string&() const {
    return string();
  }
  TORCH_API friend std::ostream& operator<<(
      std::ostream& out,
      const ConstantString& v);
};

struct Future;

struct TORCH_API Tuple : c10::intrusive_ptr_target {
 private:
  std::vector<IValue> elements_;
  mutable std::shared_ptr<TupleType>
      type_; // lazily computed for unnamed tuples

 public:
  // named tuples have additional type information, so we
  // directly create them tagged
  static c10::intrusive_ptr<Tuple> createNamed(
      std::vector<IValue> elements_,
      std::shared_ptr<TupleType> type_) {
    return c10::make_intrusive<Tuple>(std::move(elements_), type_);
  }
  static c10::intrusive_ptr<Tuple> create(std::vector<IValue> elements_) {
    return c10::make_intrusive<Tuple>(std::move(elements_));
  }

  template <typename... Args>
  static c10::intrusive_ptr<Tuple> create(Args&&... elements_) {
    return c10::make_intrusive<Tuple>(
        std::vector<IValue>{IValue(std::forward<Args>(elements_))...});
  }

  const std::vector<IValue>& elements() const& {
    return elements_;
  }
  operator const std::vector<IValue>&() const {
    return elements();
  }

  std::vector<IValue>& elements() & {
    return elements_;
  }
  operator std::vector<IValue>&() {
    return elements();
  }

  std::vector<IValue>&& elements() && {
    return std::move(elements_);
  }
  std::shared_ptr<TupleType> type() const;

  static size_t hash(const Tuple& t) {
    return c10::get_hash(t.elements());
  }

  TORCH_API friend bool operator==(
      const ivalue::Tuple& lhs,
      const ivalue::Tuple& rhs);

 private:
  Tuple(std::vector<IValue> elements, std::shared_ptr<TupleType> type = nullptr)
      : elements_(std::move(elements)), type_(std::move(type)) {}

  friend class c10::intrusive_ptr<Tuple>;
};

struct Object;
struct PyObjectHolder;
struct EnumHolder;
} // namespace ivalue

// Future
struct C10_EXPORT ivalue::Future final : c10::intrusive_ptr_target {
 public:
  explicit Future(TypePtr type, std::vector<c10::Device> devices={})
      : type_(std::move(type)),
        impl_(getTypeOfDevices(devices)),
        devices_(sortAndDeduplicateDevices(impl_, std::move(devices))) {}

  struct TORCH_API FutureError final : public std::exception {
    explicit FutureError(std::string&& error_msg_)
        : error_msg(std::move(error_msg_)) {}

    FutureError() = default;

    const char* what() const noexcept override {
      return error_msg.c_str();
    }

    std::string error_msg;
  };

  /**
   * Wait on the future until it completes.
   */
  void wait() {
    std::unique_lock<std::mutex> lock(mutex_);
<<<<<<< HEAD
    while (!completed_) {
      finished_cv_.wait(lock);
    }

=======
    finished_cv_.wait(lock, [&]() -> bool { return completed_; });
>>>>>>> 0ecdbfeb
    synchronizeWithCurrentStreams();
  }

  /**
   * Wait on the future until it completes and throw an
   * exception if an error exists.
   */
  void waitAndThrow() {
    wait();

    if (eptr_) {
      std::rethrow_exception(eptr_);
    }
  }

  /**
   * Explicitly mark the future as completed with the output value. Optionally,
   * the storage pointers for all tensors in IValue can be passed as well. These
   * DataPtrs are used to synchronize CUDA streams. If data_ptrs isn't given we
   * will attempt to extract it from the value, if we need to (this happens if a
   * non-empty set of devices was given to the constructor). Thus one only needs
   * to provide data_ptrs when 1) DataPtrs cannot be extracted through IValue's
   * getSubValues() or through pickling in case of Python object; or when 2)
   * customized DataPtrs extraction is more efficient.
   */
  void markCompleted(
      IValue value,
      c10::optional<std::vector<std::reference_wrapper<const at::DataPtr>>>
          data_ptrs = c10::nullopt) {
    std::unique_lock<std::mutex> lock(mutex_);
    TORCH_CHECK(
        !completed(),
        "Attempting to mark a completed Future as complete again. Note that "
        "a Future can only be marked completed once.");

    // Start by performing all steps that can throw, before setting any field.
    std::vector<std::reference_wrapper<const at::DataPtr>> actualDataPtrs;
    std::vector<c10::Device> usedDevices;
    try {
      // FIXME We should always extract DataPtrs, in order to catch the case of
      // users using CUDA values but forgetting to set devices, which currently
      // leads to a silent synchronization/correctness issue. However, as this
<<<<<<< HEAD
      // might worsen perf in CPU-only cases, we should only do after careful
=======
      // might worsen perf in CPU-only cases, we should only do so after careful
>>>>>>> 0ecdbfeb
      // benchmarks.
      if (impl_.type() != c10::kCPU) {
        actualDataPtrs =
            data_ptrs.has_value() ? std::move(*data_ptrs) : extractDataPtrs(value);
        usedDevices = getDevicesOfDataPtrs(impl_, actualDataPtrs);
        ensureIsSubsetOfDevices(usedDevices, devices_);
      }
    } catch (const std::exception&) {
      setErrorInternal(std::current_exception(), lock);
      return;
    }

    // Only set value_ and completed_ flag once all checks and preparation steps
    // have returned successfully to allow for proper error propagation.
    value_ = std::move(value);
    completed_ = true;

    currentDevice_ = impl_.getDevice();
    dataPtrs_ = std::move(actualDataPtrs);
    for (const c10::Device& device : usedDevices) {
      c10::Event event(impl_.type());
      event.record(impl_.getStream(device));
      events_.push_back(std::move(event));
    }

    std::vector<std::function<void(void)>> cbs;
    cbs.swap(callbacks_);
    lock.unlock();

    finished_cv_.notify_all();
    for (auto& callback : cbs) {
      invokeCallback(std::move(callback));
    }
  }

  void markCompleted() {
    markCompleted(IValue{});
  }

  void setError(std::exception_ptr eptr) {
    std::unique_lock<std::mutex> lock(mutex_);
    setErrorInternal(std::move(eptr), lock);
  }

  void setErrorIfNeeded(std::exception_ptr eptr) {
    std::unique_lock<std::mutex> lock(mutex_);
    if (completed_) {
      // This should be rare and shouldn't cause log spew. Its important to
      // log errors and thats why we have this log here.
      std::string msg = c10::str(
          "Skipping setting following error on the Future since "
          "it is already marked completed (this is not neccessarily "
          "an error):\n", tryRetrieveErrorMessageInternal(eptr));
      if (eptr_) {
        msg += c10::str(
            ", \nOriginal exception:\n",
            tryRetrieveErrorMessageInternal(eptr_));
      }
      LOG(INFO) << msg;
      return;
    } else {
      setErrorInternal(std::move(eptr), lock);
    }
  }

  // Get the result of the current future.
  IValue value() {
    std::unique_lock<std::mutex> lock(mutex_);
    AT_ASSERT(completed());
    if (eptr_) {
      std::rethrow_exception(eptr_);
    }
    return value_;
  }

  // This accessor should only be used if we know that the future is
  // completed() with no error.
  const IValue& constValue() const {
    std::unique_lock<std::mutex> lock(mutex_);
    AT_ASSERT(completed());
    AT_ASSERT(!eptr_);
    return value_;
  }

  /**
   * Add a callback to the future.
   * The callbacks will be executed once the future completes.
   * If the future has already completed,
   * this function will execute the callback immediately.
   */
  void addCallback(std::function<void(void)> callback) {
    std::unique_lock<std::mutex> lock(mutex_);
    if (completed()) {
      lock.unlock();
      invokeCallback(std::move(callback));
      return;
    }
    callbacks_.emplace_back(std::move(callback));
  }

  /**
   * Add a callback to the future, and return another Future to hold the return
   * value of the callback. This is necessary when the callback provider needs
   * to know for sure when the callback has finished.
   */
  c10::intrusive_ptr<Future> then(
      std::function<IValue(void)> callback,
      TypePtr type) {
    auto fut = createInstance(std::move(type));
    addCallback(
        [fut, cb = std::move(callback)]() {
          try {
            fut->markCompleted(cb());
          } catch (std::exception&) {
            fut->setError(std::current_exception());
          }
        });
    return fut;
  }

  // Tries to retrieve the error message from std::exception_ptr.
  std::string tryRetrieveErrorMessage() const {
    TORCH_CHECK(hasError(), "No error present on the future.");
    std::unique_lock<std::mutex> lock(mutex_);
    return tryRetrieveErrorMessageInternal(eptr_);
  }

  // Check if the current future has completed
  bool completed() const {
    return completed_;
  }

  bool hasValue() const {
    std::unique_lock<std::mutex> lock(mutex_);
    return completed_ && !eptr_;
  }

  bool hasError() const {
    std::unique_lock<std::mutex> lock(mutex_);
    return eptr_ ? true : false;
  }

  std::exception_ptr exception_ptr() const {
    std::unique_lock<std::mutex> lock(mutex_);
    return eptr_;
  }

  TORCH_API friend std::ostream& operator<<(
      std::ostream& out,
      const Future& v);

  TypePtr elementType() const {
    return type_;
  }

  // This method should be used when one intends to manually create a child
  // future, for example when implementing a customized version of then().
  c10::intrusive_ptr<Future> createInstance(at::TypePtr type) {
    return c10::make_intrusive<Future>(std::move(type), devices_);
  }

 private:

  // This method should always be used when invoking a callback (regardless of
  // how/when that happens) as it will ensure that the proper "environment" is
  // set up before running the callback, as in, it will set up the CUDA streams,
  // synchronize them with the value, and so on (if needed).
<<<<<<< HEAD
  void invokeCallback(
      std::function<void(void)> callback) {
=======
  void invokeCallback(std::function<void(void)> callback) {
>>>>>>> 0ecdbfeb
    c10::OptionalDeviceGuard deviceGuard(currentDevice_);

    std::vector<c10::Stream> streams;
    for (const c10::Device& device : devices_) {
      streams.push_back(impl_.getStreamFromGlobalPool(device));
    }
    c10::MultiStreamGuard streamGuard(streams);
    synchronizeWithCurrentStreams();

    callback();
  }

  // This method should be called before this future's value is used, as it
  // ensures that the CUDA streams that are "current" at the callsite properly
  // synchonize with the value.
  void synchronizeWithCurrentStreams() {
    for (c10::Event& event : events_) {
      event.block(impl_.getStream(event.device()));
    }

    for (const at::DataPtr& data_ptr : dataPtrs_) {
      if (!data_ptr.device().is_cpu()) {
        impl_.recordDataPtrOnStream(
            data_ptr, impl_.getStream(data_ptr.device()));
      }
    }
  }

  void setErrorInternal(
      std::exception_ptr eptr,
      std::unique_lock<std::mutex>& lock) {
    TORCH_CHECK(
        !eptr_,
        "Error already set on this Future: ",
        tryRetrieveErrorMessageInternal(eptr_),
        ", trying to set error: ",
        tryRetrieveErrorMessageInternal(eptr));
    TORCH_INTERNAL_ASSERT(!completed(), "Future is already marked completed");
    completed_ = true;
    eptr_ = std::move(eptr);

    std::vector<std::function<void(void)>> cbs;
    cbs.swap(callbacks_);
    lock.unlock();

    finished_cv_.notify_all();
    for (auto& callback : cbs) {
      invokeCallback(std::move(callback));
    }
  }

  // Tries to retrieve the error message from std::exception_ptr.
  std::string tryRetrieveErrorMessageInternal(std::exception_ptr eptr) const {
    try {
      std::rethrow_exception(eptr);
    } catch (const std::exception& e) {
      return e.what();
    } catch (...) {
      return "Unknown Exception Type";
    }
  }

  // Defined in ivalue.cpp.
  static std::vector<std::reference_wrapper<const at::DataPtr>> extractDataPtrs(
      const at::IValue& value);

  static std::vector<c10::Device> getDevicesOfDataPtrs(
      const c10::impl::VirtualGuardImpl& impl,
      const std::vector<std::reference_wrapper<const at::DataPtr>>& data_ptrs) {
    c10::DeviceIndex deviceCount = impl.deviceCount();
    std::vector<bool> isDeviceUsed(deviceCount, false);
    for (const at::DataPtr& data_ptr : data_ptrs) {
      if (!data_ptr.device().is_cpu()) {
        TORCH_CHECK_VALUE(
            data_ptr.device().type() == impl.type(),
            "Expected all data ptrs to be on a device of type ",
            impl.type(),
            ", got one on device ",
            data_ptr.device());
        isDeviceUsed[data_ptr.device().index()] = true;
      }
    }
    std::vector<c10::Device> devices;
    for (c10::DeviceIndex idx = 0; idx < deviceCount; idx++) {
      if (isDeviceUsed[idx]) {
        devices.emplace_back(impl.type(), idx);
      }
    }
    return devices;
  }

  static std::string formatSetOfDevices(
      const std::vector<c10::Device>& devices) {
    if (devices.empty()) {
      return "(none)";
    }
    std::ostringstream oss;
    oss << devices[0];
    for (size_t idx = 1; idx < devices.size(); idx++) {
      if (idx == devices.size() - 1) {
        oss << " and ";
      } else {
        oss << ", ";
      }
      oss << devices[idx];
    }
    return oss.str();
  }

  static c10::DeviceType getTypeOfDevices(
      const std::vector<c10::Device>& devices) {
    if (devices.empty()) {
      return c10::kCPU;
    }
    c10::DeviceType deviceType = devices[0].type();
    for (size_t idx = 1; idx < devices.size(); idx++) {
      TORCH_CHECK_VALUE(
          devices[idx].type() == deviceType,
          "Expected all devices to be of the same type, but got a mismatch between ",
          devices[0],
          " and ",
          devices[idx]);
    }
    return deviceType;
  }

  // We need devices to be sorted in order to use ensureIsSubsetOfDevices.
  static std::vector<c10::Device> sortAndDeduplicateDevices(
      const c10::impl::VirtualGuardImpl& impl,
      std::vector<c10::Device> devices) {
    std::sort(
      devices.begin(), devices.end(),
      [](const c10::Device& a, const c10::Device& b) { return a.index() < b.index(); });
    // Deduplicate by compacting.
    size_t targetIdx = 0;
    for (size_t sourceIdx = 0; sourceIdx < devices.size(); sourceIdx++) {
<<<<<<< HEAD
=======
      TORCH_CHECK_VALUE(
          devices[sourceIdx].has_index(),
          "Expected devices to have indices, got ", devices[sourceIdx]);
>>>>>>> 0ecdbfeb
      if (targetIdx > 0 && devices[targetIdx - 1].index() == devices[sourceIdx].index()) {
        // It's a duplicate, skip it.
        continue;
      }
      if (sourceIdx != targetIdx) {
        devices[targetIdx] = devices[sourceIdx];
      }
      targetIdx++;
    }
    // If there were duplicates there's now a gap at the end: trim it. Resizing
    // requires the item type to be default-constructible (which c10::Device is
    // not) because in principle it could be required to create new items. Since
    // we know we'll shrink the vector, we provide a custom dummy value instead.
    devices.resize(targetIdx, c10::Device(c10::kCPU));
    return devices;
  }

  static void ensureIsSubsetOfDevices(
      const std::vector<c10::Device>& subset,
      const std::vector<c10::Device>& superset) {
    // We assume the devices in both vectors have the same consistent type, and
    // their indices are unique and sorted.
    std::vector<c10::Device> excessDevices;
    std::set_difference(
        subset.begin(),
        subset.end(),
        superset.begin(),
        superset.end(),
        std::back_inserter(excessDevices),
        [](const c10::Device& a, const c10::Device& b) { return a.index() < b.index(); });
    TORCH_CHECK_VALUE(
        excessDevices.empty(),
        "The result contained tensors residing on device(s) ",
        formatSetOfDevices(excessDevices),
        " which are not among the expected device(s) ",
        formatSetOfDevices(superset));
  }

  mutable std::mutex mutex_;
  std::atomic_bool completed_ = {false}; // is this future complete
  std::condition_variable finished_cv_;

  IValue value_; // when finished the value
  TypePtr type_;
  std::vector<std::function<void(void)>> callbacks_;
  std::exception_ptr eptr_;

  // An upcast pointer to a virtual class which allows us to manipulate events,
  // streams, ... in a generic way, without an explicit dependency on CUDA.
  const c10::impl::VirtualGuardImpl impl_;

  // The device that was current when markCompleted was called, which we'll
  // restore when invoking callbacks. It's optional because we'll only store it
  // if the future completes successfully.
  optional<c10::Device> currentDevice_;

  // The events that correspond to the completion of the async I/O kernels. They
  // are recorded on the appropriate streams when the future is marked completed
  // and can then be queried/waited/blocked on. There is one event for each
  // distinct device on which the value's tensors reside.
  std::vector<c10::Event> events_;

  // A cached version of the data ptrs extracted from the value when the future
  // is first marked completed.
  std::vector<std::reference_wrapper<const at::DataPtr>> dataPtrs_;

  // The bounding set of devices that this future, and any of its children, is
  // allowed to use. This is a superset of the set of devices used by the events
  // above. We need this to know what streams (for which devices) to set as
  // current when invoking a callback, thus allowing the callback to use devices
  // that the parent future didn't use. This field is set to the value provided
  // in the constructor and will be "inherited" by all child futures.
  const std::vector<c10::Device> devices_;
};

// Input is a list of Futures with the same target type.
// Output is a Future to the List of completed Futures.
TORCH_API intrusive_ptr<ivalue::Future> collectAll(
    c10::List<c10::intrusive_ptr<ivalue::Future>> srcs);
// Input is a List of Futures with the same target type.
// Output is a Future that will be updated with a seen value.
TORCH_API intrusive_ptr<ivalue::Future> collectAny(
    c10::List<c10::intrusive_ptr<ivalue::Future>> srcs);

// User-defined object.
struct C10_EXPORT ivalue::Object final : c10::intrusive_ptr_target {
 public:
  Object(StrongTypePtr type, size_t numSlots) : type_(std::move(type)) {
    slots_.resize(numSlots);
  }

  static c10::intrusive_ptr<Object> create(
      StrongTypePtr type,
      size_t numSlots) {
    return c10::make_intrusive<Object>(std::move(type), numSlots);
  }

  /**
   * Slot API.
   *
   * Attributes are stored as a simple vector so that lookups are fast at
   * runtime. A "slot" is just an index into that vector, which can be computed
   * statically if you have access to the class type. Use this API if you are
   * writing compiler stuff.
   */
  void setSlot(size_t slot, IValue v) {
    if (slot >= slots_.size()) {
      // for module types, it is possible that the members of the class have
      // expanded after the object was created. In this case, we expand
      // the slots to the right size
      resizeObject(slot);
    }
    slots_[slot] = std::move(v);
  }

  const IValue& getSlot(size_t slot) const {
    TORCH_INTERNAL_ASSERT_DEBUG_ONLY(slot < slots_.size());
    // NOTE: This lookup is fairly hot, so we use unchecked access to the
    // vector.  Errors should still be detectable with ASan.
    return slots_[slot];
  }

  void unsafeRemoveSlot(size_t slot) {
    TORCH_CHECK(slot < slots_.size());
    slots_.erase(slots_.begin() + slot);
  }

  /**
   * Attribute API.
   *
   * Wrappers around the slot stuff so that users can access attributes
   * directly. Use this API if you are a user.
   *
   * Note: Unlike in Python, TorchScript must make a distinction between
   * attributes (which are IValues) and methods (which are Methods). If you
   * want a method, use `obj.type()->getMethod()`
   */
  IValue getAttr(const std::string& name) const;
  void setAttr(const std::string& name, IValue v);
  // Remove attribute by name, caller is responsible for
  // the safety of this operation
  // We didn't remove the attribute in the type because the type
  // might be shared by multiple objects.
  // Therefore after removing attribute, the object is in an inconsistent
  // state where it has more attribute types in its Type than
  // the attribute slots it has, user needs to make sure the object
  // has consistent by removing the attribute in type as well
  void unsafeRemoveAttr(const std::string& name);

  std::string name() const;

  const std::vector<IValue>& slots() const {
    return slots_;
  }
  std::shared_ptr<ClassType> type() const;

  std::shared_ptr<torch::jit::CompilationUnit> compilation_unit() {
    return type_.cu_;
  }

  c10::intrusive_ptr<Object> copy() const;

  c10::intrusive_ptr<Object> deepcopy() const;

  c10::intrusive_ptr<Object> deepcopy(IValue::HashAliasedIValueMap& memo) const;

 private:
  void resizeObject(size_t slot);
  StrongTypePtr type_;
  std::vector<IValue> slots_;
};

// virtual ivalue PyObjectHolder that hold a py::object, we make this virtual
// because the py::object and refcounting logic should happen in libtorch_python
// see concrete implementation in python_ivalue.h
struct ivalue::PyObjectHolder : c10::intrusive_ptr_target {
 public:
  virtual PyObject* getPyObject() = 0;
  virtual c10::InferredType tryToInferType() = 0;
  virtual IValue toIValue(const TypePtr& type, c10::optional<int32_t> N = c10::nullopt) = 0;
  virtual std::string toStr() = 0;
  virtual std::vector<at::Tensor> extractTensors() = 0;

  virtual ~PyObjectHolder(){};
};

struct ivalue::EnumHolder : c10::intrusive_ptr_target {
 public:
  EnumHolder(std::shared_ptr<EnumType> type, std::string name, IValue value)
      : type_(std::move(type)),
        name_(std::move(name)),
        value_(std::move(value)) {}

  bool is(const ivalue::EnumHolder& rhs) {
    return *this == rhs;
  }

  friend bool operator==(
      const ivalue::EnumHolder& lhs,
      const ivalue::EnumHolder& rhs);

  TORCH_API friend std::ostream& operator<<(
      std::ostream& out,
      const EnumHolder& v);

  TORCH_API const std::string qualifiedClassName() const;

  const std::string unqualifiedClassName() const;

  const std::string& name() const {
    return name_;
  }

  const IValue& value() const {
    return value_;
  }

  std::shared_ptr<EnumType> type() const {
    return type_;
  }

 private:
  std::shared_ptr<EnumType> type_;
  std::string name_;
  IValue value_;
};

#undef TORCH_FORALL_TAGS

namespace detail {

struct _guarded_unsigned_long_unique_dummy final {
  _guarded_unsigned_long_unique_dummy(int64_t){};
};
using _guarded_unsigned_long = std::conditional_t<
    std::is_same<unsigned long, uint32_t>::value ||
        std::is_same<unsigned long, uint64_t>::value,
    _guarded_unsigned_long_unique_dummy,
    unsigned long>;

} // namespace detail

inline const ivalue::Object& IValue::toObjectRef() const {
  AT_ASSERT(isObject(), "Expected Object but got ", tagKind());
  TORCH_INTERNAL_ASSERT_DEBUG_ONLY(payload.u.as_intrusive_ptr != c10::UndefinedTensorImpl::singleton(), "Attempted to create null reference");
  return *static_cast<const c10::ivalue::Object*>(payload.u.as_intrusive_ptr);
}

// note: when adding a DEFINE_TO case here you should also add a
// toX method to IValue. These named methods are much more discoverable
// than the to templated function.

#define DEFINE_TO(T, method_name)          \
  template <>                              \
  inline T IValue::to<T>()&& {             \
    return std::move(*this).method_name(); \
  }                                        \
  template <>                              \
  inline c10::detail::ivalue_to_const_ref_overload_return<T>::type IValue::to<T>() const& { \
    return this->method_name();            \
  }

DEFINE_TO(at::Tensor, toTensor)
DEFINE_TO(at::Storage, toStorage)
DEFINE_TO(c10::Stream, toStream)
DEFINE_TO(float, toDouble)
DEFINE_TO(double, toDouble)
DEFINE_TO(c10::complex<double>, toComplexDouble)
DEFINE_TO(unsigned char, toInt)
DEFINE_TO(signed char, toInt)
DEFINE_TO(unsigned short, toInt)
DEFINE_TO(short, toInt)
DEFINE_TO(int, toInt)
DEFINE_TO(uint32_t, toInt)
DEFINE_TO(uint64_t, toInt)
DEFINE_TO(detail::_guarded_unsigned_long, toInt)
DEFINE_TO(int64_t, toInt)
DEFINE_TO(bool, toBool)
DEFINE_TO(c10::intrusive_ptr<caffe2::Blob>, toBlob);
DEFINE_TO(c10::intrusive_ptr<ivalue::ConstantString>, toString)
DEFINE_TO(c10::intrusive_ptr<ivalue::Object>, toObject)
DEFINE_TO(at::Scalar, toScalar)
DEFINE_TO(c10::List<int64_t>, toIntList)
DEFINE_TO(c10::List<double>, toDoubleList)
DEFINE_TO(c10::List<c10::complex<double>>, toComplexDoubleList)
DEFINE_TO(c10::List<bool>, toBoolList)
DEFINE_TO(c10::List<at::Tensor>, toTensorList)
DEFINE_TO(c10::impl::GenericList, toList)
DEFINE_TO(c10::impl::GenericDict, toGenericDict)
DEFINE_TO(c10::intrusive_ptr<ivalue::Tuple>, toTuple)
DEFINE_TO(std::string, toStringRef)
DEFINE_TO(c10::intrusive_ptr<ivalue::Future>, toFuture)
DEFINE_TO(c10::intrusive_ptr<c10::RRefInterface>, toRRef)
DEFINE_TO(c10::intrusive_ptr<at::Quantizer>, toQuantizer)
DEFINE_TO(IValue, toIValue)
DEFINE_TO(c10::Device, toDevice)
DEFINE_TO(at::ScalarType, toScalarType)
DEFINE_TO(at::Layout, toLayout)
DEFINE_TO(at::MemoryFormat, toMemoryFormat)
DEFINE_TO(at::QScheme, toQScheme)
DEFINE_TO(at::Dimname, toDimname)
DEFINE_TO(at::Generator, toGenerator)

template <class T>
struct _fake_type {};

// generic_to<T> converts an IValue from a generic list or generic dict
// to a concrete list/dict type likelike List<T>, Dict<...> or optional<T>.
// Note that in the case of lists, this only works for IValue-based lists,
// i.e. not for int64_t, double, ...
// generic_to<T> is an implementation detail of IValue::to<T> and not
// supposed to be called directly.
// The _fake_type<T> parameter allows us to overload
// based on the return type.
template <class Elem>
// TODO this is deprecated but we don't throw a warning because a lot of ops in
// native_functions.yaml still return std::vector.
// C10_DEPRECATED_MESSAGE("IValues based on std::vector<T> are potentially slow
// and deprecated. Please use torch::List<T> instead.")
std::vector<Elem> generic_to(IValue ivalue, _fake_type<std::vector<Elem>>) {
  // We need to do a deep copy of the vector because there might be other
  // references to this same IValue that also use the list. We can't just
  // move the elements out.
  auto list = std::move(ivalue).to<List<Elem>>();
  std::vector<Elem> result;
  result.reserve(list.size());
  for (Elem v : list) {
    result.push_back(std::move(v));
  }
  return result;
}

template <typename T>
c10::intrusive_ptr<T> IValue::toCustomClass() && {
  static_assert(
      std::is_base_of<torch::CustomClassHolder, T>::value == true,
      "toCustomClass requires that template parameter T must inherit "
      "from torch::CustomClassHolder");
  auto obj = toObject();
  TORCH_CHECK(
      obj->slots().size() == 1,
      "Tried to cast IValue to custom class but it did "
      "not contain a custom class!");
  const Type* expected_type = c10::getCustomClassType<c10::intrusive_ptr<T>>().get();
  ivalue::checkCustomClassType(expected_type, type().get());
  auto userObj =
      c10::static_intrusive_pointer_cast<T>(obj->getSlot(0).toCapsule());
  return userObj;
}

template <typename T>
c10::intrusive_ptr<T> IValue::toCustomClass() const& {
  static_assert(
      std::is_base_of<torch::CustomClassHolder, T>::value == true,
      "toCustomClass requires that template parameter T must inherit "
      "from torch::CustomClassHolder");
  auto obj = toObject();
  TORCH_CHECK(
      obj->slots().size() == 1,
      "Tried to cast IValue to custom class but it did "
      "not contain a custom class!");
  const Type* expected_type = c10::getCustomClassType<c10::intrusive_ptr<T>>().get();
  ivalue::checkCustomClassType(expected_type, type().get());
  auto userObj =
      c10::static_intrusive_pointer_cast<T>(obj->getSlot(0).toCapsule());
  return userObj;
}

template <typename T>
T generic_to(IValue ivalue, _fake_type<T>) {
  using ElemType = typename std::remove_pointer<T>::type::element_type;
  return std::move(ivalue).toCustomClass<ElemType>();
}

template <typename T>
tagged_capsule<T> generic_to(IValue ivalue, _fake_type<tagged_capsule<T>>) {
  return tagged_capsule<T>{std::move(ivalue)};
}

template <typename Elem>
c10::List<Elem> generic_to(IValue ivalue, _fake_type<c10::List<Elem>>) {
  return impl::toTypedList<Elem>(std::move(ivalue).toList());
}

template <typename T>
static std::vector<T> createVectorFromList(const c10::detail::ListImpl* impl) {
  std::vector<T> result;
  result.reserve(impl->list.size());
  for (size_t i = 0, N = impl->list.size(); i < N; ++i) {
    result.push_back(impl->list[i].to<T>());
  }
  return result;
}

template <typename T>
std::vector<T> createVectorFromList(const c10::List<T>& impl) {
  std::vector<T> result;
  result.reserve(impl.size());
  for (size_t i = 0, N = impl.size(); i < N; ++i) {
    result.push_back(impl[i]);
  }
  return result;
}

template <typename T>
OptionalArray<T> generic_to(IValue ivalue, _fake_type<OptionalArray<T>>) {
  if (ivalue.isNone()) {
    return {};
  }
  return createVectorFromList<T>(
    std::move(ivalue).to<c10::List<T>>()
  );
}

namespace detail {
template <typename Elem, size_t... I>
std::array<Elem, sizeof...(I)> generic_to_array(
    IValue ivalue,
    _fake_type<std::array<Elem, sizeof...(I)>>,
    std::index_sequence<I...>) {
  // We need to do a deep copy of the array because there might be other
  // references to this same IValue that also use the list. We can't just
  // move the elements out.
  auto list = std::move(ivalue).to<List<Elem>>();
  TORCH_CHECK(
      list.size() == sizeof...(I),
      "Tried to convert a List with ",
      list.size(),
      " elements to a fixed-size array of size ",
      sizeof...(I));
  return {list[I]...};
}
} // namespace detail

template <typename Elem, size_t N>
std::array<Elem, N> generic_to(
    IValue ivalue,
    _fake_type<std::array<Elem, N>> ft) {
  return detail::generic_to_array(ivalue, ft, std::make_index_sequence<N>());
}

template <typename Key, typename Value>
c10::Dict<Key, Value> generic_to(
    IValue ivalue,
    _fake_type<c10::Dict<Key, Value>>) {
  return impl::toTypedDict<Key, Value>(std::move(ivalue).toGenericDict());
}

template <typename K, typename V>
C10_DEPRECATED_MESSAGE(
    "IValues based on std::unordered_map are slow and deprecated. Please use c10::Dict<K, V> instead.")
std::unordered_map<K, V> generic_to(
    IValue ivalue,
    _fake_type<std::unordered_map<K, V>>) {
  std::unordered_map<K, V> specialized_dict;

  for (const auto& item : std::move(ivalue).toGenericDict()) {
    specialized_dict[item.key().to<K>()] = item.value().to<V>();
  }

  return specialized_dict;
}

template <typename T>
c10::optional<T> generic_to(IValue ivalue, _fake_type<c10::optional<T>>) {
  if (ivalue.isNone()) {
    return c10::nullopt;
  }
  return std::move(ivalue).to<T>();
}

namespace detail {
template <typename Tuple, std::size_t... INDEX>
Tuple generic_to_tuple_impl(
    const std::vector<IValue>& t,
    std::index_sequence<INDEX...>) {
  return std::make_tuple(
      t[INDEX].to<typename std::tuple_element<INDEX, Tuple>::type>()...);
}
} // namespace detail

template <
    typename... Args,
    typename Indices = std::make_index_sequence<sizeof...(Args)>,
    std::enable_if_t<
        !guts::disjunction<
            std::is_lvalue_reference<Args>...,
            guts::negation<std::is_constructible<IValue, Args>>...>::value,
        std::nullptr_t> = nullptr>
std::tuple<Args...> generic_to(IValue ivalue, _fake_type<std::tuple<Args...>>) {
  auto vals = ivalue.toTuple()->elements();
  TORCH_CHECK(vals.size() == sizeof...(Args));
  return detail::generic_to_tuple_impl<std::tuple<Args...>>(vals, Indices{});
}

template <typename T>
inline T IValue::to() && {
  return generic_to(std::move(*this), _fake_type<T>{});
}

template <typename T>
inline typename c10::detail::ivalue_to_const_ref_overload_return<T>::type IValue::to() const& {
  return generic_to(*this, _fake_type<T>{});
}

inline c10::List<int64_t> IValue::toIntList() && {
  AT_ASSERT(isIntList(), "Expected IntList but got ", tagKind());
  return c10::List<int64_t>(moveToIntrusivePtr<c10::detail::ListImpl>());
}
inline c10::List<int64_t> IValue::toIntList() const& {
  AT_ASSERT(isIntList(), "Expected IntList but got ", tagKind());
  return c10::List<int64_t>(toIntrusivePtr<c10::detail::ListImpl>());
}
inline std::vector<int64_t> IValue::toIntVector() const {
  AT_ASSERT(isIntList(), "Expected IntList but got ", tagKind());
  TORCH_INTERNAL_ASSERT_DEBUG_ONLY(
      payload.u.as_intrusive_ptr != c10::UndefinedTensorImpl::singleton(),
      "called toIntVector on null intrusive_ptr IValue");
  return createVectorFromList<int64_t>(
      static_cast<const c10::detail::ListImpl*>(payload.u.as_intrusive_ptr));
}
inline c10::List<double> IValue::toDoubleList() && {
  AT_ASSERT(isDoubleList(), "Expected DoubleList but got ", tagKind());
  return c10::List<double>(moveToIntrusivePtr<c10::detail::ListImpl>());
}
inline c10::List<double> IValue::toDoubleList() const& {
  AT_ASSERT(isDoubleList(), "Expected DoubleList but got ", tagKind());
  return c10::List<double>(toIntrusivePtr<c10::detail::ListImpl>());
}
inline std::vector<double> IValue::toDoubleVector() const {
  AT_ASSERT(isDoubleList(), "Expected DoubleList but got ", tagKind());
  TORCH_INTERNAL_ASSERT_DEBUG_ONLY(
      payload.u.as_intrusive_ptr != c10::UndefinedTensorImpl::singleton(),
      "called toDoubleVector on null intrusive_ptr IValue");
  return createVectorFromList<double>(
      static_cast<const c10::detail::ListImpl*>(payload.u.as_intrusive_ptr));
}
inline c10::List<c10::complex<double>> IValue::toComplexDoubleList() && {
  AT_ASSERT(isComplexDoubleList(), "Expected ComplexDoubleList but got ", tagKind());
  return c10::List<c10::complex<double>>(moveToIntrusivePtr<c10::detail::ListImpl>());
}
inline c10::List<c10::complex<double>> IValue::toComplexDoubleList() const& {
  AT_ASSERT(isComplexDoubleList(), "Expected ComplexDoubleList but got ", tagKind());
  return c10::List<c10::complex<double>>(toIntrusivePtr<c10::detail::ListImpl>());
}
inline std::vector<c10::complex<double>> IValue::toComplexDoubleVector() const {
  AT_ASSERT(isComplexDoubleList(), "Expected ComplexDoubleList but got ", tagKind());
  TORCH_INTERNAL_ASSERT_DEBUG_ONLY(
      payload.u.as_intrusive_ptr != c10::UndefinedTensorImpl::singleton(),
      "called toComplexDoubleVector on null intrusive_ptr IValue");
  return createVectorFromList<c10::complex<double>>(
      static_cast<const c10::detail::ListImpl*>(payload.u.as_intrusive_ptr));
}
inline c10::List<bool> IValue::toBoolList() && {
  AT_ASSERT(isBoolList(), "Expected BoolList but got ", tagKind());
  return c10::List<bool>(moveToIntrusivePtr<c10::detail::ListImpl>());
}
inline c10::List<bool> IValue::toBoolList() const& {
  AT_ASSERT(isBoolList(), "Expected BoolList but got ", tagKind());
  return c10::List<bool>(toIntrusivePtr<c10::detail::ListImpl>());
}
inline c10::List<at::Tensor> IValue::toTensorList() && {
  AT_ASSERT(isTensorList(), "Expected TensorList but got ", tagKind());
  return c10::List<at::Tensor>(moveToIntrusivePtr<c10::detail::ListImpl>());
}
inline c10::List<at::Tensor> IValue::toTensorList() const& {
  AT_ASSERT(isTensorList(), "Expected TensorList but got ", tagKind());
  return c10::List<at::Tensor>(toIntrusivePtr<c10::detail::ListImpl>());
}
inline std::vector<at::Tensor> IValue::toTensorVector() const {
  AT_ASSERT(isTensorList(), "Expected TensorList but got ", tagKind());
  TORCH_INTERNAL_ASSERT_DEBUG_ONLY(
      payload.u.as_intrusive_ptr != c10::UndefinedTensorImpl::singleton(),
      "called toTensorVector on null intrusive_ptr IValue");
  return createVectorFromList<at::Tensor>(
      static_cast<const c10::detail::ListImpl*>(payload.u.as_intrusive_ptr));
}
inline c10::List<IValue> IValue::toList() && {
  AT_ASSERT(isList(), "Expected GenericList but got ", tagKind());
  return c10::List<IValue>(moveToIntrusivePtr<c10::detail::ListImpl>());
}
inline c10::List<IValue> IValue::toList() const& {
  AT_ASSERT(isList(), "Expected GenericList but got ", tagKind());
  return c10::List<IValue>(toIntrusivePtr<c10::detail::ListImpl>());
}
inline c10::ArrayRef<IValue> IValue::toListRef() const {
  AT_ASSERT(isList(), "Expected GenericList but got ", tagKind());
  TORCH_INTERNAL_ASSERT_DEBUG_ONLY(
      payload.u.as_intrusive_ptr != c10::UndefinedTensorImpl::singleton(),
      "called toListRef on null intrusive_ptr IValue");
  return static_cast<const c10::detail::ListImpl*>(payload.u.as_intrusive_ptr)
      ->list;
}
inline c10::Dict<IValue, IValue> IValue::toGenericDict() && {
  AT_ASSERT(isGenericDict(), "Expected GenericDict but got ", tagKind());
  return c10::Dict<IValue, IValue>(moveToIntrusivePtr<c10::detail::DictImpl>());
}
inline c10::Dict<IValue, IValue> IValue::toGenericDict() const& {
  AT_ASSERT(isGenericDict(), "Expected GenericDict but got ", tagKind());
  return c10::Dict<IValue, IValue>(toIntrusivePtr<c10::detail::DictImpl>());
}
inline c10::intrusive_ptr<ivalue::Tuple> IValue::toTuple() && {
  AT_ASSERT(isTuple(), "Expected Tuple but got ", tagKind());
  return moveToIntrusivePtr<ivalue::Tuple>();
}
inline c10::intrusive_ptr<ivalue::Tuple> IValue::toTuple() const& {
  AT_ASSERT(isTuple(), "Expected Tuple but got ", tagKind());
  return toIntrusivePtr<ivalue::Tuple>();
}

inline IValue::IValue(c10::intrusive_ptr<ivalue::Tuple> v)
    : tag(Tag::Tuple), is_intrusive_ptr(true) {
  payload.u.as_intrusive_ptr = null_to_undefined_tensor(v.release());
}
template <
    typename... Args,
    std::enable_if_t<
        !guts::disjunction<
            std::is_lvalue_reference<Args>...,
            guts::negation<std::is_constructible<IValue, Args>>...>::value,
        std::nullptr_t>>
inline IValue::IValue(const std::tuple<Args...>& t)
    : IValue(
          std::move(c10::guts::apply(c10::ivalue::Tuple::create<const Args&...>, t))) {
}

template <
    typename... Args,
    std::enable_if_t<
        !guts::disjunction<
            std::is_lvalue_reference<Args>...,
            guts::negation<std::is_constructible<IValue, Args>>...>::value,
        std::nullptr_t>>
inline IValue::IValue(std::tuple<Args...>&& t)
    : IValue(
          std::move(c10::guts::apply(c10::ivalue::Tuple::create<Args&&...>, std::move(t)))) {
}

inline IValue::IValue(c10::intrusive_ptr<ivalue::ConstantString> v)
    : tag(Tag::String), is_intrusive_ptr(true) {
  payload.u.as_intrusive_ptr = null_to_undefined_tensor(v.release());
}
inline IValue::IValue(std::string v)
    : IValue(ivalue::ConstantString::create(std::move(v))) {}

inline IValue::IValue(c10::impl::GenericList v)
    : tag(Tag::GenericList), is_intrusive_ptr(true) {
  payload.u.as_intrusive_ptr = null_to_undefined_tensor(v.impl_.release());
}

template <class T, IValue::enable_if_ivalue_constructible<T>>
inline IValue::IValue(c10::List<T>&& v) : IValue(impl::toList<T>(std::move(v))) {}
template <class T, IValue::enable_if_ivalue_constructible<T>>
inline IValue::IValue(const c10::List<T>& v) : IValue(impl::toList<T>(v)) {}
template <class T, IValue::enable_if_ivalue_constructible<T>>
inline IValue::IValue(at::ArrayRef<T> v) : IValue(c10::List<T>()) {
  auto list = to<c10::List<T>>();
  list.reserve(v.size());
  for (const auto& e : v) {
    list.push_back(e);
  }
}
template <class T, IValue::enable_if_ivalue_constructible<T>>
inline IValue::IValue(const std::vector<T>& v) : IValue(c10::List<T>()) {
  auto list = to<c10::List<T>>();
  list.reserve(v.size());
  for (const auto& e : v) {
    list.push_back(e);
  }
}
template <class T, size_t N>
inline IValue::IValue(std::array<T, N> v) : IValue(c10::List<T>()) {
  auto list = to<c10::List<T>>();
  list.reserve(v.size());
  for (auto& e : v) {
    list.push_back(std::move(e));
  }
}

inline IValue::IValue(c10::impl::GenericDict v)
    : tag(Tag::GenericDict), is_intrusive_ptr(true) {
  payload.u.as_intrusive_ptr = null_to_undefined_tensor(v.impl_.release());
}
template <class Key, class Value>
inline IValue::IValue(c10::Dict<Key, Value> v)
    : IValue(impl::toGenericDict(std::move(v))) {}

template <class Key, class Value>
inline IValue::IValue(std::unordered_map<Key, Value> v)
    : IValue(Dict<Key, Value>()) {
  auto dict = to<c10::Dict<Key, Value>>();
  dict.reserve(v.size());
  for (auto& e : v) {
    dict.insert(std::move(e.first), std::move(e.second));
  }
}

template <class T, IValue::enable_if_ivalue_constructible<T>>
inline IValue::IValue(c10::optional<T> v) : IValue() {
  if (v.has_value()) {
    *this = IValue(std::move(*v));
  }
}

inline IValue::IValue(c10::nullopt_t) : IValue() {}

inline IValue::IValue(c10::intrusive_ptr<ivalue::Object> v)
    : tag(Tag::Object), is_intrusive_ptr(true) {
  payload.u.as_intrusive_ptr = null_to_undefined_tensor(v.release());
}

inline IValue::IValue(c10::intrusive_ptr<ivalue::PyObjectHolder> v)
    : tag(Tag::PyObject), is_intrusive_ptr(true) {
  payload.u.as_intrusive_ptr = null_to_undefined_tensor(v.release());
}

inline IValue::IValue(c10::intrusive_ptr<ivalue::EnumHolder> v)
    : tag(Tag::Enum), is_intrusive_ptr(true) {
  payload.u.as_intrusive_ptr = null_to_undefined_tensor(v.release());
}

inline IValue IValue::make_capsule(
    intrusive_ptr<torch::CustomClassHolder> blob) {
  IValue iv;
  iv.tag = Tag::Capsule;
  iv.is_intrusive_ptr = true;
  iv.payload.u.as_intrusive_ptr = null_to_undefined_tensor(blob.release());
  return iv;
}

template <
    typename T,
    std::enable_if_t<std::is_base_of<torch::CustomClassHolder, T>::value, int>>
IValue::IValue(c10::intrusive_ptr<T> custom_class) {
  TypePtr classType = []() {
    try {
      return c10::getCustomClassType<c10::intrusive_ptr<T>>();
    } catch (const c10::Error&) {
      throw c10::Error(
          "Trying to instantiate a class that isn't a registered custom class: " +
          std::string(c10::util::get_fully_qualified_type_name<T>()),
          "");
    }
  }();
  auto ivalue_obj = c10::ivalue::Object::create(
      c10::StrongTypePtr(nullptr, classType), /*num_slots=*/1);
  ivalue_obj->setSlot(0, IValue::make_capsule(std::move(custom_class)));
  payload.u.as_intrusive_ptr = null_to_undefined_tensor(ivalue_obj.release());
  tag = Tag::Object;
  is_intrusive_ptr = true;
}

inline IValue::IValue(c10::intrusive_ptr<ivalue::Future> v)
    : tag(Tag::Future), is_intrusive_ptr(true) {
  payload.u.as_intrusive_ptr = null_to_undefined_tensor(v.release());
}

inline IValue::IValue(c10::intrusive_ptr<c10::RRefInterface> v)
    : tag(Tag::RRef), is_intrusive_ptr(true) {
  payload.u.as_intrusive_ptr = null_to_undefined_tensor(v.release());
}

inline IValue::IValue(c10::intrusive_ptr<at::Quantizer> v)
    : tag(Tag::Quantizer), is_intrusive_ptr(true) {
  payload.u.as_intrusive_ptr = null_to_undefined_tensor(v.release());
}

template <typename T>
inline IValue::IValue(c10::complex<T> c)
    : tag(Tag::ComplexDouble), is_intrusive_ptr(true) {
  auto v = c10::make_intrusive<ivalue::ComplexHolder>(c);
  payload.u.as_intrusive_ptr = v.release();
}

inline const std::string& IValue::toStringRef() const {
  AT_ASSERT(isString(), "Expected String but got ", tagKind());
  TORCH_INTERNAL_ASSERT_DEBUG_ONLY(
      payload.u.as_intrusive_ptr != c10::UndefinedTensorImpl::singleton(),
      "called toStringRef on null intrusive_ptr IValue");
  return static_cast<const c10::ivalue::ConstantString*>(
             payload.u.as_intrusive_ptr)
      ->string();
}
inline c10::optional<std::reference_wrapper<const std::string>> IValue::
    toOptionalStringRef() const {
  if (isNone()) {
    return c10::nullopt;
  }
  AT_ASSERT(isString(), "Expected optional<string> but got ", tagKind());
  TORCH_INTERNAL_ASSERT_DEBUG_ONLY(
      payload.u.as_intrusive_ptr != c10::UndefinedTensorImpl::singleton(),
      "called toOptionalStringRef on null intrusive_ptr IValue");
  return std::reference_wrapper<const std::string>(
      static_cast<const c10::ivalue::ConstantString*>(payload.u.as_intrusive_ptr)
          ->string());
}

inline PyObject* IValue::toPyObject() const {
  return toPyObjectHolder()->getPyObject();
}

template <typename T>
inline optional<T> IValue::toOptional() {
  if (this->isNone()) {
    return nullopt;
  }
  return this->to<T>();
}

template <typename T>
inline optional<T> IValue::toOptional() const {
  if (this->isNone()) {
    return nullopt;
  }
  return this->to<T>();
}

inline bool IValue::isCustomClass() const {
  return torch::isCustomClass(*this);
}

inline bool IValue::isSameIdentity(const IValue& rhs) const {
  // We choose to not use memcmp for payload check due to potential random
  // padding characters on union type

  // Semantics:
  // 1. Immutable primitive values of the same type (Int, Double, None, Bool,
  // Str) return value equality
  // 2. If it is a tensor type, we need to take undefined tensor into account
  // 3. Undefined_tensor is None and vice versa should be true
  // 4. If it is a reference type (i.e. is_intrusive_ptr), then is is True when
  // the pointed-to object is the same.
  // 5. False for all other comparisons.
  if (this->isNone() && rhs.isNone()) {
    return true;
  } else if (this->isBool() && rhs.isBool()) {
    // for bool type, do equality check
    return this->toBool() == rhs.toBool();
  } else if (this->isTensor() && rhs.isTensor()) {
    return this->payload.as_tensor.is_same(rhs.payload.as_tensor);
  } else if (this->isTensor() && rhs.isNone()) {
    // special case: undefined tensor and None are the same identity
    return !this->payload.as_tensor.defined();
  } else if (this->isNone() && rhs.isTensor()) {
    // special case: undefined tensor and None are the same identity
    return !rhs.payload.as_tensor.defined();
  } else if (this->isInt() && rhs.isInt()) {
    return this->toInt() == rhs.toInt();
  } else if (this->isDouble() && rhs.isDouble()) {
    return this->toDouble() == rhs.toDouble();
  } else if (this->isString() && rhs.isString()) {
    return this->toStringRef() == rhs.toStringRef();
  } else {
    // for objects holding in IValue, do shallow compare on pointer address to
    // testify the identity
    return this->is_intrusive_ptr && rhs.is_intrusive_ptr &&
        this->payload.u.as_intrusive_ptr == rhs.payload.u.as_intrusive_ptr;
  }
}

namespace ivalue {
namespace detail {

template <typename T>
IValue from_(T&& x, std::true_type) {
  return IValue(std::forward<T>(x));
}
template <typename T>
IValue from_(c10::intrusive_ptr<T> x, std::false_type) {
  return IValue(std::move(x));
}
template <typename T>
IValue from_(T&& x, std::false_type) {
  static_assert(
      guts::false_t<T>::value,
      "You are calling from with a type that it doesn't support, and isn't a potential custom class (ie: is an intrusive_ptr)");
  return IValue();
}
} // namespace detail

template <typename T>
IValue from(T&& x) {
  return detail::from_(
      std::forward<T>(x), typename std::is_constructible<IValue, T>::type{});
}

} // namespace ivalue
} // namespace c10<|MERGE_RESOLUTION|>--- conflicted
+++ resolved
@@ -330,14 +330,7 @@
    */
   void wait() {
     std::unique_lock<std::mutex> lock(mutex_);
-<<<<<<< HEAD
-    while (!completed_) {
-      finished_cv_.wait(lock);
-    }
-
-=======
     finished_cv_.wait(lock, [&]() -> bool { return completed_; });
->>>>>>> 0ecdbfeb
     synchronizeWithCurrentStreams();
   }
 
@@ -380,11 +373,7 @@
       // FIXME We should always extract DataPtrs, in order to catch the case of
       // users using CUDA values but forgetting to set devices, which currently
       // leads to a silent synchronization/correctness issue. However, as this
-<<<<<<< HEAD
-      // might worsen perf in CPU-only cases, we should only do after careful
-=======
       // might worsen perf in CPU-only cases, we should only do so after careful
->>>>>>> 0ecdbfeb
       // benchmarks.
       if (impl_.type() != c10::kCPU) {
         actualDataPtrs =
@@ -469,6 +458,15 @@
     return value_;
   }
 
+  // This accessor should only be used if we know that the future is
+  // completed() with no error.
+  const std::vector<std::reference_wrapper<const at::DataPtr>>& dataPtrs() const {
+    std::unique_lock<std::mutex> lock(mutex_);
+    AT_ASSERT(completed());
+    AT_ASSERT(!eptr_);
+    return dataPtrs_;
+  }
+
   /**
    * Add a callback to the future.
    * The callbacks will be executed once the future completes.
@@ -540,6 +538,10 @@
     return type_;
   }
 
+  const std::vector<c10::Device>& devices() const {
+    return devices_;
+  }
+
   // This method should be used when one intends to manually create a child
   // future, for example when implementing a customized version of then().
   c10::intrusive_ptr<Future> createInstance(at::TypePtr type) {
@@ -552,12 +554,7 @@
   // how/when that happens) as it will ensure that the proper "environment" is
   // set up before running the callback, as in, it will set up the CUDA streams,
   // synchronize them with the value, and so on (if needed).
-<<<<<<< HEAD
-  void invokeCallback(
-      std::function<void(void)> callback) {
-=======
   void invokeCallback(std::function<void(void)> callback) {
->>>>>>> 0ecdbfeb
     c10::OptionalDeviceGuard deviceGuard(currentDevice_);
 
     std::vector<c10::Stream> streams;
@@ -694,12 +691,9 @@
     // Deduplicate by compacting.
     size_t targetIdx = 0;
     for (size_t sourceIdx = 0; sourceIdx < devices.size(); sourceIdx++) {
-<<<<<<< HEAD
-=======
       TORCH_CHECK_VALUE(
           devices[sourceIdx].has_index(),
           "Expected devices to have indices, got ", devices[sourceIdx]);
->>>>>>> 0ecdbfeb
       if (targetIdx > 0 && devices[targetIdx - 1].index() == devices[sourceIdx].index()) {
         // It's a duplicate, skip it.
         continue;
